use std::marker::PhantomData;

use async_trait::async_trait;
use futures::future::try_join;
use ipa_step::{Step, StepNarrow};

use crate::{
    error::Error,
    ff::Field,
    protocol::{
<<<<<<< HEAD
        boolean::step::BitOpStep, context::UpgradedContext, Gate, NoRecord, RecordBinding, RecordId,
=======
        context::UpgradedContext,
        step::{Gate, Step, StepNarrow, TwoHundredFiftySixBitOpStep},
        NoRecord, RecordBinding, RecordId,
>>>>>>> 908c68ee
    },
    secret_sharing::{
        replicated::{malicious::ExtendableField, semi_honest::AdditiveShare as Replicated},
        Linear as LinearSecretSharing,
    },
};

/// Special context type used for malicious upgrades.
///
/// The `B: RecordBinding` type parameter is used to prevent using the record ID multiple times to
/// implement an upgrade. For example, trying to use the record ID to iterate over both the inner
/// and outer vectors in a `Vec<Vec<T>>` is an error. Instead, one level of iteration can use the
/// record ID and the other can use something like a `BitOpStep`.
///
#[cfg_attr(not(feature = "descriptive-gate"), doc = "```ignore")]
/// ```no_run
/// use ipa_core::protocol::{context::{UpgradeContext, UpgradeToMalicious, UpgradedMaliciousContext as C}, NoRecord, RecordId};
/// use ipa_core::ff::Fp32BitPrime as F;
/// use ipa_core::secret_sharing::replicated::{
///     malicious::AdditiveShare as MaliciousReplicated, semi_honest::AdditiveShare as Replicated,
/// };
/// // Note: Unbound upgrades only work when testing.
/// #[cfg(test)]
/// let _ = <UpgradeContext<C<'_, F>, F, NoRecord> as UpgradeToMalicious<Replicated<F>, _>>::upgrade;
/// let _ = <UpgradeContext<C<'_, F>, F, RecordId> as UpgradeToMalicious<Replicated<F>, _>>::upgrade;
/// #[cfg(test)]
/// let _ = <UpgradeContext<C<'_, F>, F, NoRecord> as UpgradeToMalicious<(Replicated<F>, Replicated<F>), _>>::upgrade;
/// let _ = <UpgradeContext<C<'_, F>, F, NoRecord> as UpgradeToMalicious<Vec<Replicated<F>>, _>>::upgrade;
/// let _ = <UpgradeContext<C<'_, F>, F, NoRecord> as UpgradeToMalicious<(Vec<Replicated<F>>, Vec<Replicated<F>>), _>>::upgrade;
/// ```
///
/// ```compile_fail
/// use ipa_core::protocol::{context::{UpgradeContext, UpgradeToMalicious, UpgradedMaliciousContext as C}, NoRecord, RecordId};
/// use ipa_core::ff::Fp32BitPrime as F;
/// use ipa_core::secret_sharing::replicated::{
///     malicious::AdditiveShare as MaliciousReplicated, semi_honest::AdditiveShare as Replicated,
/// };
/// // This can't be upgraded with a record-bound context because the record ID
/// // is used internally for vector indexing.
/// let _ = <UpgradeContext<C<'_, F>, F, RecordId> as UpgradeToMalicious<Vec<Replicated<F>>, _>>::upgrade;
pub struct UpgradeContext<
    'a,
    C: UpgradedContext<F>,
    F: ExtendableField,
    B: RecordBinding = NoRecord,
> {
    ctx: C,
    record_binding: B,
    _lifetime: PhantomData<&'a F>,
}

impl<'a, C, F, B> UpgradeContext<'a, C, F, B>
where
    C: UpgradedContext<F>,
    F: ExtendableField,
    B: RecordBinding,
{
    pub fn new(ctx: C, record_binding: B) -> Self {
        Self {
            ctx,
            record_binding,
            _lifetime: PhantomData,
        }
    }

    fn narrow<SS: Step>(&self, step: &SS) -> Self
    where
        Gate: StepNarrow<SS>,
    {
        Self::new(self.ctx.narrow(step), self.record_binding)
    }
}

#[async_trait]
pub trait UpgradeToMalicious<'a, T, M>
where
    T: Send,
{
    async fn upgrade(self, input: T) -> Result<M, Error>;
}

#[async_trait]
impl<'a, C, F> UpgradeToMalicious<'a, (), ()> for UpgradeContext<'a, C, F, NoRecord>
where
    C: UpgradedContext<F>,
    F: ExtendableField,
{
    async fn upgrade(self, _input: ()) -> Result<(), Error> {
        Ok(())
    }
}

#[async_trait]
impl<'a, C, F, T, TM, U, UM> UpgradeToMalicious<'a, (T, U), (TM, UM)>
    for UpgradeContext<'a, C, F, NoRecord>
where
    C: UpgradedContext<F>,
    F: ExtendableField,
    T: Send + 'static,
    U: Send + 'static,
    TM: Send + Sized + 'static,
    UM: Send + Sized + 'static,
    for<'u> UpgradeContext<'u, C, F, NoRecord>:
        UpgradeToMalicious<'u, T, TM> + UpgradeToMalicious<'u, U, UM>,
{
    async fn upgrade(self, input: (T, U)) -> Result<(TM, UM), Error> {
        try_join(
            self.narrow(&TwoHundredFiftySixBitOpStep::from(0))
                .upgrade(input.0),
            self.narrow(&TwoHundredFiftySixBitOpStep::from(1))
                .upgrade(input.1),
        )
        .await
    }
}

#[async_trait]
impl<'a, C, F, I, M> UpgradeToMalicious<'a, I, Vec<M>> for UpgradeContext<'a, C, F, NoRecord>
where
    C: UpgradedContext<F>,
    F: ExtendableField,
    I: IntoIterator + Send + 'static,
    I::IntoIter: ExactSizeIterator + Send,
    I::Item: Send + 'static,
    M: Send + 'static,
    for<'u> UpgradeContext<'u, C, F, RecordId>: UpgradeToMalicious<'u, I::Item, M>,
{
    async fn upgrade(self, input: I) -> Result<Vec<M>, Error> {
        let iter = input.into_iter();
        let ctx = self.ctx.set_total_records(iter.len());
        let ctx_ref = &ctx;
        ctx.try_join(iter.enumerate().map(|(i, share)| async move {
            // TODO: make it a bit more ergonomic to call with record id bound
            UpgradeContext::new(ctx_ref.clone(), RecordId::from(i))
                .upgrade(share)
                .await
        }))
        .await
    }
}

#[async_trait]
impl<'a, C, F> UpgradeToMalicious<'a, Replicated<F>, C::Share>
    for UpgradeContext<'a, C, F, RecordId>
where
    C: UpgradedContext<F>,
    F: ExtendableField,
{
    async fn upgrade(self, input: Replicated<F>) -> Result<C::Share, Error> {
        self.ctx.upgrade_one(self.record_binding, input).await
    }
}
pub struct IPAModulusConvertedInputRowWrapper<F: Field, T: LinearSecretSharing<F>> {
    pub timestamp: T,
    pub is_trigger_bit: T,
    pub trigger_value: T,
    _marker: PhantomData<F>,
}

impl<F: Field, T: LinearSecretSharing<F>> IPAModulusConvertedInputRowWrapper<F, T> {
    pub fn new(timestamp: T, is_trigger_bit: T, trigger_value: T) -> Self {
        Self {
            timestamp,
            is_trigger_bit,
            trigger_value,
            _marker: PhantomData,
        }
    }
}

// Impl to upgrade a single `Replicated<F>` using a non-record-bound context. Used for tests.
#[cfg(test)]
#[async_trait]
impl<'a, C, F, M> UpgradeToMalicious<'a, Replicated<F>, M> for UpgradeContext<'a, C, F, NoRecord>
where
    C: UpgradedContext<F>,
    F: ExtendableField,
    M: 'static,
    for<'u> UpgradeContext<'u, C, F, RecordId>: UpgradeToMalicious<'u, Replicated<F>, M>,
{
    async fn upgrade(self, input: Replicated<F>) -> Result<M, Error> {
        let ctx = if self.ctx.total_records().is_specified() {
            self.ctx
        } else {
            self.ctx.set_total_records(1)
        };
        UpgradeContext::new(ctx, RecordId::FIRST)
            .upgrade(input)
            .await
    }
}<|MERGE_RESOLUTION|>--- conflicted
+++ resolved
@@ -8,13 +8,8 @@
     error::Error,
     ff::Field,
     protocol::{
-<<<<<<< HEAD
-        boolean::step::BitOpStep, context::UpgradedContext, Gate, NoRecord, RecordBinding, RecordId,
-=======
-        context::UpgradedContext,
-        step::{Gate, Step, StepNarrow, TwoHundredFiftySixBitOpStep},
-        NoRecord, RecordBinding, RecordId,
->>>>>>> 908c68ee
+        boolean::step::TwoHundredFiftySixBitOpStep, context::UpgradedContext, Gate, NoRecord,
+        RecordBinding, RecordId,
     },
     secret_sharing::{
         replicated::{malicious::ExtendableField, semi_honest::AdditiveShare as Replicated},
