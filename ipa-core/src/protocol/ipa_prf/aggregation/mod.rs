use std::{
    convert::Infallible,
    iter::{self, repeat},
    pin::Pin,
};

use futures::{Stream, StreamExt, TryStreamExt};

use crate::{
    error::{Error, LengthError, UnwrapInfallible},
    ff::{boolean::Boolean, CustomArray, U128Conversions},
    helpers::{
        stream::{process_stream_by_chunks, Chunk, ChunkBuffer, FixedLength, TryFlattenItersExt},
        TotalRecords,
    },
    protocol::{
        basics::{BooleanArrayMul, BooleanProtocols},
        context::{Context, UpgradedSemiHonestContext},
        ipa_prf::{
            aggregation::step::AggregationStep as Step,
            boolean_ops::addition_sequential::{integer_add, integer_sat_add},
            prf_sharding::AttributionOutputs,
        },
        RecordId,
    },
    secret_sharing::{
        replicated::semi_honest::AdditiveShare as Replicated, BitDecomposed, FieldSimd,
        SharedValue, TransposeFrom, Vectorizable,
    },
    sharding::NotSharded,
};

mod bucket;
pub(crate) mod step;

type AttributionOutputsChunk<const N: usize> = AttributionOutputs<
    BitDecomposed<Replicated<Boolean, N>>,
    BitDecomposed<Replicated<Boolean, N>>,
>;

impl<BK, TV, const N: usize> ChunkBuffer<N>
    for AttributionOutputs<Vec<Replicated<BK>>, Vec<Replicated<TV>>>
where
    Boolean: Vectorizable<N>,
    BK: SharedValue,
    TV: SharedValue,
    BitDecomposed<Replicated<Boolean, N>>:
        for<'a> TransposeFrom<&'a Vec<Replicated<BK>>, Error = LengthError>,
    BitDecomposed<Replicated<Boolean, N>>:
        for<'a> TransposeFrom<&'a Vec<Replicated<TV>>, Error = LengthError>,
{
    type Item = AttributionOutputs<Replicated<BK>, Replicated<TV>>;
    type Chunk = AttributionOutputsChunk<N>;

    fn push(&mut self, item: Self::Item) {
        self.attributed_breakdown_key_bits
            .push(item.attributed_breakdown_key_bits);
        self.capped_attributed_trigger_value
            .push(item.capped_attributed_trigger_value);
    }

    fn len(&self) -> usize {
        assert_eq!(
            self.attributed_breakdown_key_bits.len(),
            self.capped_attributed_trigger_value.len()
        );
        self.attributed_breakdown_key_bits.len()
    }

    fn resize_with<F: Fn() -> Self::Item>(&mut self, len: usize, f: F) {
        while self.attributed_breakdown_key_bits.len() < len {
            <Self as ChunkBuffer<N>>::push(self, f());
        }
    }

    fn take(&mut self) -> Result<Self::Chunk, LengthError> {
        // Aggregation input transpose
        let mut bk = BitDecomposed::new(
            repeat(Replicated::<Boolean, N>::ZERO).take(usize::try_from(BK::BITS).unwrap()),
        );
        bk.transpose_from(&self.attributed_breakdown_key_bits)?;
        let mut tv = BitDecomposed::new(
            repeat(Replicated::<Boolean, N>::ZERO).take(usize::try_from(TV::BITS).unwrap()),
        );
        tv.transpose_from(&self.capped_attributed_trigger_value)?;
        self.attributed_breakdown_key_bits = Vec::with_capacity(N);
        self.capped_attributed_trigger_value = Vec::with_capacity(N);
        Ok(AttributionOutputsChunk {
            attributed_breakdown_key_bits: bk,
            capped_attributed_trigger_value: tv,
        })
    }
}

<<<<<<< HEAD
=======
#[derive(Step)]
pub(crate) enum Step {
    MoveToBucket,
    #[dynamic(32)]
    Aggregate(usize),
}

#[derive(Step)]
pub(crate) enum AggregateValuesStep {
    OverflowingAdd,
    SaturatingAdd,
}

>>>>>>> 59e49df2
// Aggregation
//
// The input to aggregation is a stream of tuples of (attributed breakdown key, attributed trigger
// value) for each record.
//
// The first stage of aggregation decodes the breakdown key to produce a vector of trigger value
// to be added to each output bucket. At most one element of this vector can be non-zero,
// corresponding to the breakdown key value. This stage is implemented by the
// `move_single_value_to_bucket` function.
//
// The second stage of aggregation sums these vectors across all records, to produce the final
// output histogram.
//
// The first stage of aggregation is vectorized over records, meaning that a chunk of N
// records is collected, and the `move_single_value_to_bucket` function is called to
// decode the breakdown keys for all of those records simultaneously.
//
// The second stage of aggregation is vectorized over histogram buckets, meaning that
// the values in all `B` output buckets are added simultaneously.
//
// An intermediate transpose occurs between the two stages of aggregation, to convert from the
// record-vectorized representation to the bucket-vectorized representation.
//
// The input to this transpose is `&[BitDecomposed<AdditiveShare<Boolean, {agg chunk}>>]`, indexed
// by buckets, bits of trigger value, and contribution rows.
//
// The output is `&[BitDecomposed<AdditiveShare<Boolean, {buckets}>>]`, indexed by
// contribution rows, bits of trigger value, and buckets.
pub async fn aggregate_contributions<'ctx, St, BK, TV, HV, const B: usize, const N: usize>(
    ctx: UpgradedSemiHonestContext<'ctx, NotSharded, Boolean>,
    contributions_stream: St,
    contributions_stream_len: usize,
) -> Result<Vec<Replicated<HV>>, Error>
where
    St: Stream<Item = Result<AttributionOutputs<Replicated<BK>, Replicated<TV>>, Error>> + Send,
    BK: SharedValue + U128Conversions + CustomArray<Element = Boolean>,
    TV: SharedValue + U128Conversions + CustomArray<Element = Boolean>,
    HV: SharedValue + U128Conversions + CustomArray<Element = Boolean>,
    Boolean: FieldSimd<N> + FieldSimd<B>,
    Replicated<Boolean, B>:
        BooleanProtocols<UpgradedSemiHonestContext<'ctx, NotSharded, Boolean>, B>,
    Replicated<BK>: BooleanArrayMul,
    Replicated<TV>: BooleanArrayMul,
    BitDecomposed<Replicated<Boolean, N>>:
        for<'a> TransposeFrom<&'a Vec<Replicated<BK>>, Error = LengthError>,
    BitDecomposed<Replicated<Boolean, N>>:
        for<'a> TransposeFrom<&'a Vec<Replicated<TV>>, Error = LengthError>,
    Vec<BitDecomposed<Replicated<Boolean, B>>>:
        for<'a> TransposeFrom<&'a [BitDecomposed<Replicated<Boolean, N>>], Error = Infallible>,
    Vec<Replicated<HV>>:
        for<'a> TransposeFrom<&'a BitDecomposed<Replicated<Boolean, B>>, Error = LengthError>,
{
    let num_chunks = (contributions_stream_len + N - 1) / N;
    // Indeterminate TotalRecords is currently required because aggregation does not poll futures in
    // parallel (thus cannot reach a batch of records).
    let bucket_ctx = ctx
        .narrow(&Step::MoveToBucket)
        .set_total_records(TotalRecords::Indeterminate);
    // move each value to the correct bucket
    let row_contribution_chunk_stream = process_stream_by_chunks(
        contributions_stream,
        AttributionOutputs {
            attributed_breakdown_key_bits: vec![],
            capped_attributed_trigger_value: vec![],
        },
        move |idx, chunk: AttributionOutputsChunk<N>| {
            let record_id = RecordId::from(idx);
            let ctx = bucket_ctx.clone();
            async move {
                bucket::move_single_value_to_bucket::<_, N>(
                    ctx,
                    record_id,
                    chunk.attributed_breakdown_key_bits,
                    chunk.capped_attributed_trigger_value,
                    B,
                    false,
                )
                .await
            }
        },
        || AttributionOutputs {
            attributed_breakdown_key_bits: Replicated::ZERO,
            capped_attributed_trigger_value: Replicated::ZERO,
        },
    );

    let aggregation_input = Box::pin(
        row_contribution_chunk_stream
            // The final chunk from the previous stage is padded with zero-credit records. Rather
            // than transpose out of vectorized form, flatten the chunked stream, discard the
            // trailing records, and transpose again for final aggregation, we instead call into_raw
            // to get the padded record chunk and transpose directly to the form we need for the
            // final stage. Including the zero-credit padding records does not affect the final
            // output.
            .then(|fut| async move { fut.await.map(Chunk::into_raw) })
            .map_ok(|chunk| {
                // This is the aggregation intermediate transpose, see the function comment.
                Vec::transposed_from(chunk.as_slice()).unwrap_infallible()
            })
            .try_flatten_iters::<BitDecomposed<_>, Vec<_>>(),
    );

    aggregate_values::<_, B>(ctx, aggregation_input, num_chunks * N).await
}

/// A vector of histogram contributions for each output bucket.
///
/// Aggregation is vectorized over histogram buckets, so bit 0 for every histogram bucket is stored
/// contiguously, followed by bit 1 for each histogram bucket, etc.
pub type AggResult<const B: usize> = Result<BitDecomposed<Replicated<Boolean, B>>, Error>;

/// Aggregate output contributions
///
/// In the case of attribution, each item in `aggregated_stream` is a vector of values to be added
/// to the output histogram. The vector length is `B`, the number of breakdowns, and at most one
/// element is non-zero. In the case of `feature_label_dot_product`, each item in
/// `aggregated_stream` is one column of the feature matrix multiplied by one scalar element of the
/// label vector (indicating whether a conversion occurred). The vector length `B` is the number of
/// features.
///
/// `OV` is the output value type, which is called `HV` (histogram value) in the attribution
/// protocol. If the aggregated contributions for a bucket overflow the `OV` type, this
/// implementation saturates at the maximum value the type can represent. It is recommended
/// that clients select a query configuration that avoids the possibility of overflow.
///
/// It might be possible to save some cost by using naive wrapping arithmetic. Another
/// possibility would be to combine all carries into a single "overflow detected" bit.
pub async fn aggregate_values<'ctx, 'fut, OV, const B: usize>(
    ctx: UpgradedSemiHonestContext<'ctx, NotSharded, Boolean>,
    mut aggregated_stream: Pin<Box<dyn Stream<Item = AggResult<B>> + Send + 'fut>>,
    mut num_rows: usize,
) -> Result<Vec<Replicated<OV>>, Error>
where
    'ctx: 'fut,
    OV: SharedValue + U128Conversions + CustomArray<Element = Boolean>,
    Boolean: FieldSimd<B>,
    Replicated<Boolean, B>:
        BooleanProtocols<UpgradedSemiHonestContext<'ctx, NotSharded, Boolean>, B>,
    Vec<Replicated<OV>>:
        for<'a> TransposeFrom<&'a BitDecomposed<Replicated<Boolean, B>>, Error = LengthError>,
{
    let mut depth = 0;
    while num_rows > 1 {
        // We reduce pairwise, passing through the odd record at the end if there is one, so the
        // number of outputs (`next_num_rows`) gets rounded up. If calculating an explicit total
        // records, that would get rounded down.
        let par_agg_ctx = ctx
            .narrow(&Step::Aggregate(depth))
            .set_total_records(TotalRecords::Indeterminate);
        let next_num_rows = (num_rows + 1) / 2;
        aggregated_stream = Box::pin(
            FixedLength::new(aggregated_stream, num_rows)
                .try_chunks(2)
                .enumerate()
                .then(move |(i, chunk_res)| {
                    let ctx = par_agg_ctx.clone();
                    async move {
                        match chunk_res {
                            Err(e) => {
                                // `e.0` contains any elements that `try_chunks` buffered before the
                                // error. We can drop them, since we don't try to recover from errors.
                                Err(e.1)
                            }
                            Ok(mut chunk_vec) if chunk_vec.len() == 1 => {
                                Ok(chunk_vec.pop().unwrap())
                            }
                            Ok(mut chunk_pair) => {
                                assert_eq!(chunk_pair.len(), 2);
                                let b = chunk_pair.pop().unwrap();
                                let a = chunk_pair.pop().unwrap();
                                let record_id = RecordId::from(i);
                                if a.len() < usize::try_from(OV::BITS).unwrap() {
                                    // If we have enough output bits, add and keep the carry.
                                    let (mut sum, carry) = integer_add::<_, B>(
                                        ctx.narrow(&AggregateValuesStep::OverflowingAdd),
                                        record_id,
                                        &a,
                                        &b,
                                    )
                                    .await?;
                                    sum.push(carry);
                                    Ok(sum)
                                } else {
                                    integer_sat_add::<_, B>(
                                        ctx.narrow(&AggregateValuesStep::SaturatingAdd),
                                        record_id,
                                        &a,
                                        &b,
                                    )
                                    .await
                                }
                            }
                        }
                    }
                }),
        );
        num_rows = next_num_rows;
        depth += 1;
    }

    let mut result = aggregated_stream
        .try_next()
        .await?
        .unwrap_or_else(|| BitDecomposed::new(iter::empty()));
    assert!(
        aggregated_stream.next().await.is_none(),
        "aggregation should not produce multiple outputs"
    );
    // If there were less than 2^(|ov| - |tv|) inputs, then we didn't add enough carries to produce
    // a full-length output, so pad the output now.
    result.resize(
        usize::try_from(OV::BITS).unwrap(),
        Replicated::<Boolean, B>::ZERO,
    );
    // Aggregation output transpose
    Ok(Vec::transposed_from(&result)?)
}

#[cfg(all(test, unit_test))]
pub mod tests {
    use std::{array, cmp::min, iter::repeat_with};

    use futures::{stream, StreamExt};
    use proptest::prelude::*;
    use rand::{rngs::StdRng, SeedableRng};

    use super::aggregate_values;
    use crate::{
        const_assert,
        error::Error,
        ff::{boolean::Boolean, boolean_array::BA8, U128Conversions},
        helpers::Role,
        secret_sharing::{BitDecomposed, SharedValue},
        test_executor::run,
        test_fixture::{Reconstruct, Runner, TestWorld},
    };

    fn input_row<const B: usize>(tv_bits: usize, values: &[u32]) -> BitDecomposed<[Boolean; B]> {
        let values = <&[u32; B]>::try_from(values).unwrap();

        BitDecomposed::decompose(tv_bits, |i| {
            values.map(|v| Boolean::from((v >> i) & 1 == 1))
        })
    }

    #[test]
    fn aggregate_even() {
        // Test aggregation with clean log2 structure
        run(|| async move {
            let inputs = vec![
                Ok(input_row(1, &[0, 0, 1, 1, 0, 1, 0, 1])),
                Ok(input_row(1, &[0, 1, 0, 1, 0, 1, 1, 0])),
                Ok(input_row(1, &[0, 0, 1, 1, 1, 0, 1, 1])),
                Ok(input_row(1, &[0, 0, 0, 0, 0, 0, 1, 1])),
                Ok(input_row(1, &[0, 0, 0, 0, 1, 1, 0, 1])),
                Ok(input_row(1, &[0, 0, 0, 0, 0, 1, 1, 1])),
                Ok(input_row(1, &[0, 0, 0, 0, 1, 1, 1, 1])),
                Ok(input_row(1, &[0, 0, 0, 0, 1, 0, 1, 1])),
            ];

            let result = TestWorld::default()
                .upgraded_semi_honest(inputs.into_iter(), |ctx, inputs| {
                    let num_rows = inputs.len();
                    aggregate_values::<BA8, 8>(ctx, stream::iter(inputs).boxed(), num_rows)
                })
                .await
                .map(Result::unwrap)
                .reconstruct();

            assert_eq!(result, [0u32, 1, 2, 3, 4, 5, 6, 7].map(BA8::truncate_from));
        });
    }

    #[test]
    fn aggregate_odd() {
        // Test aggregation with odd number of records
        run(|| async move {
            let inputs = vec![
                Ok(input_row(1, &[0, 0, 1, 1, 0, 0, 0, 0])),
                Ok(input_row(1, &[0, 1, 0, 1, 0, 0, 0, 0])),
                Ok(input_row(1, &[0, 0, 1, 1, 0, 0, 0, 0])),
            ];

            let result = TestWorld::default()
                .upgraded_semi_honest(inputs.into_iter(), |ctx, inputs| {
                    let num_rows = inputs.len();
                    aggregate_values::<BA8, 8>(ctx, stream::iter(inputs).boxed(), num_rows)
                })
                .await
                .map(Result::unwrap)
                .reconstruct();

            assert_eq!(result, [0u32, 1, 2, 3, 0, 0, 0, 0].map(BA8::truncate_from));
        });
    }

    #[test]
    fn aggregate_multi_bit() {
        // Test aggregation with multi-bit trigger values
        run(|| async move {
            let inputs = vec![
                Ok(input_row(3, &[0, 0, 2, 1, 1, 2, 4, 0])),
                Ok(input_row(3, &[0, 1, 0, 1, 0, 2, 0, 7])),
                Ok(input_row(3, &[0, 0, 0, 1, 3, 1, 2, 0])),
            ];

            let result = TestWorld::default()
                .upgraded_semi_honest(inputs.into_iter(), |ctx, inputs| {
                    let num_rows = inputs.len();
                    aggregate_values::<BA8, 8>(ctx, stream::iter(inputs).boxed(), num_rows)
                })
                .await
                .map(Result::unwrap)
                .reconstruct();

            assert_eq!(result, [0u32, 1, 2, 3, 4, 5, 6, 7].map(BA8::truncate_from));
        });
    }

    #[test]
    fn aggregate_wide() {
        // Test aggregation with wide trigger values
        // (i.e. carries not preserved throughout aggregation)
        run(|| async move {
            let inputs = vec![
                Ok(input_row(7, &[0, 0, 2, 1, 1, 0, 1, 1])),
                Ok(input_row(7, &[0, 1, 0, 0, 2, 2, 1, 2])),
                Ok(input_row(7, &[0, 0, 0, 1, 1, 1, 2, 3])),
                Ok(input_row(7, &[0, 0, 0, 1, 0, 2, 2, 1])),
            ];

            let result = TestWorld::default()
                .upgraded_semi_honest(inputs.into_iter(), |ctx, inputs| {
                    let num_rows = inputs.len();
                    aggregate_values::<BA8, 8>(ctx, stream::iter(inputs).boxed(), num_rows)
                })
                .await
                .map(Result::unwrap)
                .reconstruct();

            assert_eq!(result, [0u32, 1, 2, 3, 4, 5, 6, 7].map(BA8::truncate_from));
        });
    }

    #[test]
    fn aggregate_saturating() {
        // Test that aggregation uses saturating addition
        run(|| async move {
            let inputs = vec![
                Ok(input_row(7, &[0x7f, 0x40, 0x7f, 0x7f, 0, 0, 0, 0])),
                Ok(input_row(7, &[0x7f, 0x40, 0x7f, 1, 0, 0, 0, 0])),
                Ok(input_row(7, &[1, 0x40, 0x7f, 0x7f, 0, 0, 0, 0])),
                Ok(input_row(7, &[0, 0x40, 0x7f, 1, 0, 0, 0, 0])),
            ];

            let result = TestWorld::default()
                .upgraded_semi_honest(inputs.into_iter(), |ctx, inputs| {
                    let num_rows = inputs.len();
                    aggregate_values::<BA8, 8>(ctx, stream::iter(inputs).boxed(), num_rows)
                })
                .await
                .map(Result::unwrap)
                .reconstruct();

            assert_eq!(
                result,
                [0xff_u32, 0xff, 0xff, 0xff, 0, 0, 0, 0].map(BA8::truncate_from)
            );
        });
    }

    #[test]
    fn aggregate_empty() {
        run(|| async move {
            let result = TestWorld::default()
                .upgraded_semi_honest((), |ctx, ()| {
                    aggregate_values::<BA8, 8>(ctx, stream::empty().boxed(), 0)
                })
                .await
                .map(Result::unwrap)
                .reconstruct();

            assert!(result.iter().all(|b| *b == 0));
        });
    }

    #[test]
    fn aggregate_error() {
        // Test aggregation with an error in the input stream
        run(|| async move {
            let inputs = vec![
                Ok(input_row(1, &[0, 0, 0, 0, 0, 0, 0, 0])),
                Err(Error::Internal),
            ];

            let result = TestWorld::default()
                .upgraded_semi_honest(inputs.into_iter(), |ctx, inputs| {
                    let num_rows = inputs.len();
                    aggregate_values::<BA8, 8>(ctx, stream::iter(inputs).boxed(), num_rows)
                })
                .await;

            for &role in Role::all() {
                assert!(matches!(result[role], Err(Error::Internal)));
            }
        });
    }

    #[cfg(debug_assertions)]
    #[test]
    #[should_panic(expected = "FixedLength stream ended with 1 remaining")]
    fn aggregate_too_few() {
        // Test aggregation with less records than expected
        run(|| async move {
            let inputs = vec![Ok(input_row(1, &[0, 0, 1, 1, 0, 0, 0, 0]))];

            let _ = TestWorld::default()
                .upgraded_semi_honest(inputs.into_iter(), |ctx, inputs| {
                    let num_rows = inputs.len() + 1;
                    aggregate_values::<BA8, 8>(ctx, stream::iter(inputs).boxed(), num_rows)
                })
                .await
                .map(Result::unwrap)
                .reconstruct();
        });
    }

    #[cfg(debug_assertions)]
    #[test]
    #[should_panic(expected = "FixedLength stream ended with -1 remaining")]
    fn aggregate_too_many() {
        // Test aggregation with more records than expected
        run(|| async move {
            let inputs = vec![
                Ok(input_row(1, &[0, 0, 1, 1, 0, 0, 0, 0])),
                Ok(input_row(1, &[0, 1, 0, 1, 0, 0, 0, 0])),
                Ok(input_row(1, &[0, 0, 1, 1, 0, 0, 0, 0])),
            ];

            let _ = TestWorld::default()
                .upgraded_semi_honest(inputs.into_iter(), |ctx, inputs| {
                    let num_rows = inputs.len() - 1;
                    aggregate_values::<BA8, 8>(ctx, stream::iter(inputs).boxed(), num_rows)
                })
                .await
                .map(Result::unwrap)
                .reconstruct();
        });
    }

    // Any of the supported aggregation configs can be used here (search for "aggregation output" in
    // transpose.rs). This small config keeps CI runtime within reason, however, it does not exercise
    // saturated addition at the output.
    const PROP_MAX_INPUT_LEN: usize = 10;
    const PROP_MAX_TV_BITS: usize = 3; // Limit: (1 << TV_BITS) must fit in u32
    const PROP_BUCKETS: usize = 8;
    type PropHistogramValue = BA8;

    // We want to capture everything in this struct for visibility in the output of failing runs,
    // even if it isn't used by the test.
    #[allow(dead_code)]
    #[derive(Debug)]
    struct AggregatePropTestInputs {
        inputs: Vec<[u32; PROP_BUCKETS]>,
        expected: Vec<PropHistogramValue>,
        seed: u64,
        len: usize,
        tv_bits: usize,
    }

    const_assert!(
        PropHistogramValue::BITS < 64,
        "(1 << PropHistogramValue::BITS) must fit in u64"
    );

    prop_compose! {
        fn arb_aggregate_values_inputs(max_len: usize)
                                      (
                                          len in 0..=max_len,
                                          tv_bits in 0..=PROP_MAX_TV_BITS,
                                          seed in any::<u64>(),
                                      )
        -> AggregatePropTestInputs {
            let mut rng = StdRng::seed_from_u64(seed);
            let mut expected = vec![0u64; PROP_BUCKETS];
            let inputs = repeat_with(|| {
                let row: [u32; PROP_BUCKETS] = array::from_fn(|_| rng.gen_range(0..1 << tv_bits));
                for (exp, val) in expected.iter_mut().zip(row) {
                    *exp = min(*exp + u64::from(val), (1 << PropHistogramValue::BITS) - 1);
                }
                row
            })
            .take(len)
            .collect();

            let expected = expected.into_iter().map(PropHistogramValue::truncate_from).collect();

            AggregatePropTestInputs {
                inputs,
                expected,
                seed,
                len,
                tv_bits,
            }
        }
    }
    proptest! {
        #[test]
        fn aggregate_proptest(
            input_struct in arb_aggregate_values_inputs(PROP_MAX_INPUT_LEN)
        ) {
            tokio::runtime::Runtime::new().unwrap().block_on(async {
                let AggregatePropTestInputs {
                    inputs,
                    expected,
                    tv_bits,
                    ..
                } = input_struct;
                let inputs = inputs.into_iter().map(move |row| {
                    Ok(input_row(tv_bits, &row))
                });
                let result = TestWorld::default().upgraded_semi_honest(inputs, |ctx, inputs| {
                    let num_rows = inputs.len();
                    aggregate_values::<PropHistogramValue, PROP_BUCKETS>(
                        ctx,
                        stream::iter(inputs).boxed(),
                        num_rows,
                    )
                })
                .await
                .map(Result::unwrap)
                .reconstruct();

                assert_eq!(result, expected);
            });
        }
    }
}<|MERGE_RESOLUTION|>--- conflicted
+++ resolved
@@ -29,6 +29,7 @@
     },
     sharding::NotSharded,
 };
+use crate::protocol::ipa_prf::aggregation::step::AggregateValuesStep;
 
 mod bucket;
 pub(crate) mod step;
@@ -92,22 +93,6 @@
     }
 }
 
-<<<<<<< HEAD
-=======
-#[derive(Step)]
-pub(crate) enum Step {
-    MoveToBucket,
-    #[dynamic(32)]
-    Aggregate(usize),
-}
-
-#[derive(Step)]
-pub(crate) enum AggregateValuesStep {
-    OverflowingAdd,
-    SaturatingAdd,
-}
-
->>>>>>> 59e49df2
 // Aggregation
 //
 // The input to aggregation is a stream of tuples of (attributed breakdown key, attributed trigger
