--- conflicted
+++ resolved
@@ -203,14 +203,8 @@
             .try_flatten_iters(),
     );
     let aggregated_result =
-<<<<<<< HEAD
-        aggregate_values::<HV, B>(ctx, aggregation_input, contributions_stream_len).await?;
+        aggregate_values::<_, HV, B>(ctx, aggregation_input, contributions_stream_len).await?;
     Ok(aggregated_result)
-    // Ok(Vec::transposed_from(&aggregated_result)?)
-=======
-        aggregate_values::<_, HV, B>(ctx, aggregation_input, contributions_stream_len).await?;
-    Ok(Vec::transposed_from(&aggregated_result)?)
->>>>>>> c256cb22
 }
 
 /// A vector of histogram contributions for each output bucket.
