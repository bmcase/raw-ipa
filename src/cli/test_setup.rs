use crate::{
    cli::{keygen, KeygenArgs},
    config::ClientConfig,
};
use clap::Args;
use std::{
    error::Error,
    fs::{self, DirBuilder},
    iter::zip,
    path::PathBuf,
};
use toml::{map::Map, Table, Value};

#[derive(Debug, Args)]
#[clap(
    name = "test_setup",
    about = "Prepare a test network of three helpers",
    next_help_heading = "Test Setup Options"
)]
pub struct TestSetupArgs {
    #[arg(short, long, default_value = "test_data")]
    output_dir: PathBuf,

    /// Ignored. The same configuration can be used for HTTP and HTTPS.
    #[arg(long)]
    disable_https: bool,

    /// Configure helper clients to use HTTP1 instead of default HTTP version (HTTP2 at the moment).
    #[arg(long, default_value_t = false)]
    use_http1: bool,

    #[arg(short, long, num_args = 3, value_name = "PORT", default_values = vec!["3000", "3001", "3002"])]
    ports: Vec<u16>,
}

/// Prepare a test network of three helpers.
///
/// # Errors
/// If a problem is encountered.
///
/// # Panics
/// If something that shouldn't happen goes wrong.
pub fn test_setup(args: TestSetupArgs) -> Result<(), Box<dyn Error>> {
    if args.output_dir.exists() {
        if !args.output_dir.is_dir() || args.output_dir.read_dir()?.next().is_some() {
            return Err("output directory already exists and is not empty".into());
        }
    } else {
        DirBuilder::new().create(&args.output_dir)?;
    }

    let peers = zip([1, 2, 3], args.ports)
        .map(|(id, port)| {
            let tls_cert = args.output_dir.join(format!("h{id}.pem"));
            let tls_key = args.output_dir.join(format!("h{id}.key"));
            let matchkey_encryption_file = args
                .output_dir
                .join(format!("h{id}_matchkey_encryption_key"));
            let matchkey_decryption_file = args
                .output_dir
                .join(format!("h{id}_matchkey_decryption_key"));

            keygen(&KeygenArgs {
                name: String::from("localhost"),
                tls_cert: tls_cert.clone(),
                tls_key,
                matchkey_encryption_file: matchkey_encryption_file.clone(),
                matchkey_decryption_file,
            })?;

<<<<<<< HEAD
            let certificate = Some(fs::read_to_string(&tls_cert)?);
            let matchkey_encryption_key = Some(fs::read_to_string(&matchkey_encryption_file)?);

            Ok::<_, Box<dyn Error>>(PeerConfig {
                url: format!("localhost:{port}").parse().unwrap(),
                certificate,
                matchkey_encryption_key,
            })
=======
            let certificate = fs::read_to_string(&tls_cert)?;

            // Constructing toml directly because it avoids linking
            // a PEM library to serialize the certificate.
            let mut peer = Map::new();
            peer.insert(
                String::from("url"),
                Value::String(format!("localhost:{port}")),
            );
            peer.insert(String::from("certificate"), Value::String(certificate));
            Ok::<_, Box<dyn Error>>(peer.into())
>>>>>>> bf72737c
        })
        .collect::<Result<Vec<Value>, _>>()?
        .into();

    let client_config = if args.use_http1 {
        ClientConfig::use_http1()
    } else {
        ClientConfig::default()
    };
    let mut network_config = Map::new();
    network_config.insert(String::from("peers"), peers);
    network_config.insert(
        String::from("client"),
        Table::try_from(client_config)?.into(),
    );
    let network_config = toml::to_string_pretty(&network_config)?;

    fs::write(args.output_dir.join("network.toml"), network_config)?;

    Ok(())
}<|MERGE_RESOLUTION|>--- conflicted
+++ resolved
@@ -68,17 +68,8 @@
                 matchkey_decryption_file,
             })?;
 
-<<<<<<< HEAD
-            let certificate = Some(fs::read_to_string(&tls_cert)?);
+            let certificate = fs::read_to_string(&tls_cert)?;
             let matchkey_encryption_key = Some(fs::read_to_string(&matchkey_encryption_file)?);
-
-            Ok::<_, Box<dyn Error>>(PeerConfig {
-                url: format!("localhost:{port}").parse().unwrap(),
-                certificate,
-                matchkey_encryption_key,
-            })
-=======
-            let certificate = fs::read_to_string(&tls_cert)?;
 
             // Constructing toml directly because it avoids linking
             // a PEM library to serialize the certificate.
@@ -88,8 +79,10 @@
                 Value::String(format!("localhost:{port}")),
             );
             peer.insert(String::from("certificate"), Value::String(certificate));
+            if let Some(key) = matchkey_encryption_key.as_deref() {
+                peer.insert(String::from("matchkey_encryption_key"), key.into());
+            }
             Ok::<_, Box<dyn Error>>(peer.into())
->>>>>>> bf72737c
         })
         .collect::<Result<Vec<Value>, _>>()?
         .into();
