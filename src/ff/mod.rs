--- conflicted
+++ resolved
@@ -5,13 +5,8 @@
 mod field;
 mod prime_field;
 
-<<<<<<< HEAD
 pub use field::{BinaryField, Field, FieldType, Int};
-pub use prime_field::{Fp2, Fp31, Fp32BitPrime};
-=======
-pub use field::{BinaryField, Field, Int};
 pub use prime_field::{Fp31, Fp32BitPrime};
->>>>>>> 3c447eef
 
 use std::ops::{Add, AddAssign, Mul, MulAssign, Neg, Sub, SubAssign};
 
