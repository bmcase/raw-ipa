--- conflicted
+++ resolved
@@ -131,18 +131,6 @@
             }
         }
 
-<<<<<<< HEAD
-        /// An infallible conversion from `u128` to this type.  This can be used to draw
-        /// a random value in the field.  This introduces bias into the final value
-        /// but for our purposes that bias is small provided that `2^128 >> PRIME`, which
-        /// is true provided that `PRIME` is kept to at most 64 bits in value.
-        ///
-        /// This method is simpler than rejection sampling for these small prime fields.
-        impl<T: Into<u128>> From<T> for $field {
-            fn from(v: T) -> Self {
-                #[allow(clippy::cast_possible_truncation)]
-                Self((v.into() % u128::from(Self::PRIME)) as <Self as SharedValue>::Storage)
-=======
         impl TryFrom<u128> for $field {
             type Error = crate::error::Error;
 
@@ -156,7 +144,6 @@
                         v
                     )))
                 }
->>>>>>> a0784659
             }
         }
 
