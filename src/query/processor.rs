--- conflicted
+++ resolved
@@ -7,7 +7,6 @@
 use crate::helpers::query::{CreateQuery, PrepareQuery, QueryCommand, QueryType};
 
 #[allow(dead_code)]
-<<<<<<< HEAD
 pub struct Processor<T: Transport> {
     transport: T,
     identities: [HelperIdentity; 3],
@@ -17,24 +16,9 @@
 #[allow(dead_code)]
 impl<T: Transport> Processor<T> {
     pub fn new(transport: T, identities: [HelperIdentity; 3]) -> Self {
-=======
-pub struct Processor<'a, T: Transport> {
-    transport: &'a T,
-    identities: &'a [HelperIdentity; 3],
-    my_identity: usize,
-    queries: RunningQueries<T::AppLayer>,
-}
-
-#[allow(dead_code)]
-impl<'a, T: Transport> Processor<'a, T> {
-    pub fn new(transport: &'a T, identities: &'a [HelperIdentity; 3], my_identity: usize) -> Self {
-        debug_assert!(my_identity < identities.len());
-
->>>>>>> e1e9c835
         Self {
             transport,
             identities,
-            my_identity,
             queries: RunningQueries::default(),
         }
     }
@@ -113,8 +97,10 @@
     /// * query is not registered yet
     /// * creates gateway and network
     /// * registers query
-    pub fn prepare(&self, req: &QueryConfiguration<'_>) -> Result<(), PrepareQueryError> {
-        if req.ring.role(self.identity()) == Role::H1 {
+    pub async fn prepare(&self, req: &PrepareQuery) -> Result<(), PrepareQueryError> {
+        let my_role = req.roles.role(&self.transport.identity());
+
+        if my_role== Role::H1 {
             return Err(PrepareQueryError::WrongTarget);
         }
         let handle = self.queries.handle(req.query_id);
@@ -122,24 +108,17 @@
             return Err(PrepareQueryError::AlreadyRunning);
         }
 
-        let network = self.transport.app_layer(&req.ring);
-        let gateway = Gateway::new(
-            req.ring.role(self.identity()),
-            &network,
-            GatewayConfig::default(),
-        );
-
-        handle.set_state(QueryState::AwaitingInputs(network, gateway))?;
+        let network = Network::new(self.transport.clone(), req.query_id, req.roles.clone());
+        let gateway = Gateway::new(my_role, network, GatewayConfig::default())
+            .await;
+
+        handle.set_state(QueryState::AwaitingInputs(gateway))?;
 
         Ok(())
     }
 
     pub fn status(&self, query_id: QueryId) -> Option<QueryStatus> {
         self.queries.handle(query_id).status()
-    }
-
-    fn identity(&self) -> &HelperIdentity {
-        &self.identities[self.my_identity]
     }
 }
 
@@ -154,25 +133,12 @@
 
     #[tokio::test]
     async fn new_query() {
-<<<<<<< HEAD
         let network = InMemoryNetwork::default();
         let transport = DelayedTransport::new(Arc::downgrade(&network.transports[0]), 3);
 
         let identities = HelperIdentity::make_three();
         let processor = Processor::new(transport.clone(), identities);
         let request = CreateQuery {
-=======
-        let network = InMemoryNetwork::new();
-        let transport = DelayedTransport::new(StubTransport::from(network), 3);
-
-        let identities = [
-            HelperIdentity::new(0),
-            HelperIdentity::new(1),
-            HelperIdentity::new(2),
-        ];
-        let processor = Processor::new(&transport, &identities, 0);
-        let request = NewQueryRequest {
->>>>>>> e1e9c835
             field_type: FieldType::Fp32BitPrime,
             query_type: QueryType::TestMultiply,
         };
@@ -190,21 +156,12 @@
         let expected_assignment = RoleAssignment::new(HelperIdentity::make_three());
 
         assert_eq!(
-<<<<<<< HEAD
             PrepareQuery {
                 query_id: QueryId,
                 field_type: FieldType::Fp32BitPrime,
                 query_type: QueryType::TestMultiply,
                 roles: expected_assignment,
             },
-=======
-            QueryConfiguration::new(
-                QueryId,
-                request.field_type,
-                request.query_type,
-                expected_assignment,
-            ),
->>>>>>> e1e9c835
             qc
         );
         assert_eq!(Some(QueryStatus::AwaitingInputs), processor.status(QueryId));
@@ -212,25 +169,12 @@
 
     #[tokio::test]
     async fn rejects_duplicate_query_id() {
-<<<<<<< HEAD
         let network = InMemoryNetwork::default();
         let transport = Arc::downgrade(&network.transports[0]);
 
         let identities = HelperIdentity::make_three();
         let processor = Processor::new(transport, identities);
         let request = CreateQuery {
-=======
-        let network = InMemoryNetwork::new();
-        let transport = StubTransport::from(network);
-
-        let identities = [
-            HelperIdentity::new(0),
-            HelperIdentity::new(1),
-            HelperIdentity::new(2),
-        ];
-        let processor = Processor::new(&transport, &identities, 0);
-        let request = NewQueryRequest {
->>>>>>> e1e9c835
             field_type: FieldType::Fp32BitPrime,
             query_type: QueryType::TestMultiply,
         };
@@ -251,19 +195,9 @@
                 inner: "Transport failed".into(),
                 command,
             });
-<<<<<<< HEAD
         let identities = HelperIdentity::make_three();
         let processor = Processor::new(transport, identities);
         let request = CreateQuery {
-=======
-        let identities = [
-            HelperIdentity::new(0),
-            HelperIdentity::new(1),
-            HelperIdentity::new(2),
-        ];
-        let processor = Processor::new(&transport, &identities, 0);
-        let request = NewQueryRequest {
->>>>>>> e1e9c835
             field_type: FieldType::Fp32BitPrime,
             query_type: QueryType::TestMultiply,
         };
@@ -276,75 +210,57 @@
         ));
     }
 
-    fn three_identities() -> [HelperIdentity; 3] {
-        [
-            HelperIdentity::new(0),
-            HelperIdentity::new(1),
-            HelperIdentity::new(2),
-        ]
-    }
-
-    fn default_ring(identities: &[HelperIdentity; 3]) -> RingConfiguration<'_> {
-        let ring = RingConfiguration::new([
-            (&identities[0], Role::H1),
-            (&identities[1], Role::H2),
-            (&identities[2], Role::H3),
-        ]);
-
-        ring
-    }
-
     mod prepare {
         use super::*;
 
-        fn default_query_conf(identities: &[HelperIdentity; 3]) -> QueryConfiguration<'_> {
-            let ring = default_ring(identities);
-            let conf =
-                QueryConfiguration::new(QueryId, FieldType::Fp31, QueryType::TestMultiply, ring);
-            conf
+        fn  prepare_query(identities: &[HelperIdentity; 3]) -> PrepareQuery {
+            PrepareQuery {
+                query_id: QueryId,
+                field_type: FieldType::Fp31,
+                query_type: QueryType::TestMultiply,
+                roles: RoleAssignment::new(identities.clone())
+            }
         }
 
         #[tokio::test]
         async fn happy_case() {
-            let network = InMemoryNetwork::new();
-            let transport = StubTransport::from(network);
-            let identities = three_identities();
-            let conf = default_query_conf(&identities);
-
-            let processor = Processor::new(&transport, &identities, 1);
+            let network = InMemoryNetwork::default();
+            let identities = HelperIdentity::make_three();
+            let req = prepare_query(&identities);
+            let transport = network.transport(&identities[1]);
+
+            let processor = Processor::new(transport, identities);
 
             assert_eq!(None, processor.status(QueryId));
-            processor.prepare(&conf).unwrap();
+            processor.prepare(&req).await.unwrap();
             assert_eq!(Some(QueryStatus::AwaitingInputs), processor.status(QueryId));
         }
 
         #[tokio::test]
         async fn rejects_if_coordinator() {
-            let network = InMemoryNetwork::new();
-            let transport = StubTransport::from(network);
-            let identities = three_identities();
-            let conf = default_query_conf(&identities);
-
-            let processor = Processor::new(&transport, &identities, 0);
+            let network = InMemoryNetwork::default();
+            let identities = HelperIdentity::make_three();
+            let req = prepare_query(&identities);
+            let transport = network.transport(&identities[0]);
+            let processor = Processor::new(transport, identities);
 
             assert!(matches!(
-                processor.prepare(&conf),
+                processor.prepare(&req).await,
                 Err(PrepareQueryError::WrongTarget)
             ));
         }
 
         #[tokio::test]
         async fn rejects_if_query_exists() {
-            let network = InMemoryNetwork::new();
-            let transport = StubTransport::from(network);
-            let identities = three_identities();
-            let conf = default_query_conf(&identities);
-
-            let processor = Processor::new(&transport, &identities, 1);
-
-            processor.prepare(&conf).unwrap();
+            let network = InMemoryNetwork::default();
+            let identities = HelperIdentity::make_three();
+            let req = prepare_query(&identities);
+            let transport = network.transport(&identities[1]);
+
+            let processor = Processor::new(transport, identities);
+            processor.prepare(&req).await.unwrap();
             assert!(matches!(
-                processor.prepare(&conf),
+                processor.prepare(&req).await,
                 Err(PrepareQueryError::AlreadyRunning)
             ));
         }
