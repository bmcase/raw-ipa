--- conflicted
+++ resolved
@@ -6,19 +6,9 @@
         ByteArrStream, Gateway,
     },
     protocol::{
-<<<<<<< HEAD
-        attribution::input::MCAggregateCreditOutputRow, context::SemiHonestContext,
-        step::StepNarrow, GenericStep,
-=======
         attribution::input::MCAggregateCreditOutputRow,
         context::SemiHonestContext,
-        ipa::{ipa, IPAInputRow},
         step::{self, StepNarrow},
-        BreakdownKey, MatchKey,
-    },
-    secret_sharing::{
-        replicated::semi_honest::AdditiveShare as Replicated, Linear as LinearSecretSharing,
->>>>>>> 8d97b3c2
     },
     query::runner::IpaRunner,
     secret_sharing::{replicated::semi_honest::AdditiveShare, Linear as LinearSecretSharing},
