--- conflicted
+++ resolved
@@ -117,20 +117,13 @@
 #[cfg(test)]
 mod tests {
     use super::*;
-<<<<<<< HEAD
-    use crate::helpers::network::{ChannelId, MessageChunks, MessageEnvelope};
-    use crate::helpers::Role;
-    use crate::net::server::MessageSendMap;
-    use crate::net::{BindTarget, MpcHelperServer};
-=======
     use crate::{
         helpers::{
             network::{ChannelId, MessageChunks},
             Role,
         },
-        net::{BindTarget, MpcHelperServer},
+        net::{server::MessageSendMap, BindTarget, MpcHelperServer},
     };
->>>>>>> 2d6d3c64
     use hyper_tls::native_tls::TlsConnector;
     use tokio::sync::mpsc;
 
