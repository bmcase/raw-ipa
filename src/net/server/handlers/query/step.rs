use crate::{
    helpers::Transport,
    net::{
        http_serde,
        server::{ClientIdentity, Error},
        HttpTransport,
    },
    sync::Arc,
};
use axum::{extract::BodyStream, routing::post, Extension, Router};

#[allow(clippy::unused_async)] // axum doesn't like synchronous handler
async fn handler(
    transport: Extension<Arc<HttpTransport>>,
    from: Extension<ClientIdentity>,
    req: http_serde::query::step::Request<BodyStream>,
) -> Result<(), Error> {
    let transport = Transport::clone_ref(&*transport);
<<<<<<< HEAD
    transport.receive_stream(req.query_id, req.gate, req.origin, req.body);
=======
    transport.receive_stream(req.query_id, req.step, **from, req.body);
>>>>>>> e3f57295
    Ok(())
}

pub fn router(transport: Arc<HttpTransport>) -> Router {
    Router::new()
        .route(http_serde::query::step::AXUM_PATH, post(handler))
        .layer(Extension(transport))
}

#[cfg(all(test, not(feature = "shuttle"), feature = "in-memory-infra"))]
mod tests {
    use std::{future::ready, task::Poll};

    use super::*;
    use crate::{
        helpers::{HelperIdentity, MESSAGE_PAYLOAD_SIZE_BYTES},
        net::{
            server::handlers::query::{
                test_helpers::{assert_req_fails_with, IntoFailingReq},
                MaybeExtensionExt,
            },
            test::{body_stream, TestServer},
        },
        protocol::{
            step::{GateImpl, StepNarrow},
            QueryId,
        },
    };
    use axum::http::Request;
    use futures::{
        stream::{once, poll_immediate},
        StreamExt,
    };
    use hyper::{Body, StatusCode};

    const DATA_LEN: usize = 3;

    #[tokio::test]
    async fn step() {
        let TestServer { transport, .. } = TestServer::builder().build().await;

        let step = GateImpl::default().narrow("test");
        let payload = vec![213; DATA_LEN * MESSAGE_PAYLOAD_SIZE_BYTES];
        let req = http_serde::query::step::Request::new(
            QueryId,
            step.clone(),
            body_stream(Box::new(once(ready(Ok(payload.clone().into()))))).await,
        );

        handler(
            Extension(Arc::clone(&transport)),
            Extension(ClientIdentity(HelperIdentity::TWO)),
            req,
        )
        .await
        .unwrap();

        let mut stream = Arc::clone(&transport).receive(HelperIdentity::TWO, (QueryId, step));

        assert_eq!(
            poll_immediate(&mut stream).next().await,
            Some(Poll::Ready(payload))
        );
    }

    struct OverrideReq {
        client_id: Option<ClientIdentity>,
        query_id: String,
        gate: GateImpl,
        payload: Vec<u8>,
    }

    impl IntoFailingReq for OverrideReq {
        fn into_req(self, port: u16) -> Request<Body> {
            let uri = format!(
                "http://localhost:{}{}/{}/step/{}",
                port,
                http_serde::query::BASE_AXUM_PATH,
                self.query_id,
                self.gate.as_ref()
            );
            hyper::Request::post(uri)
                .maybe_extension(self.client_id)
                .body(hyper::Body::from(self.payload))
                .unwrap()
        }
    }

    impl Default for OverrideReq {
        fn default() -> Self {
            Self {
                client_id: Some(ClientIdentity(HelperIdentity::ONE)),
                query_id: QueryId.as_ref().to_string(),
                gate: GateImpl::default().narrow("test"),
                payload: vec![1; DATA_LEN * MESSAGE_PAYLOAD_SIZE_BYTES],
            }
        }
    }

    #[tokio::test]
    async fn malformed_query_id_fails() {
        let req = OverrideReq {
            query_id: "not-a-query-id".into(),
            ..Default::default()
        };
        assert_req_fails_with(req, StatusCode::UNPROCESSABLE_ENTITY).await;
    }

    #[tokio::test]
    async fn auth_required() {
        let req = OverrideReq {
            client_id: None,
            ..Default::default()
        };
        assert_req_fails_with(req, StatusCode::UNAUTHORIZED).await;
    }
}<|MERGE_RESOLUTION|>--- conflicted
+++ resolved
@@ -16,11 +16,7 @@
     req: http_serde::query::step::Request<BodyStream>,
 ) -> Result<(), Error> {
     let transport = Transport::clone_ref(&*transport);
-<<<<<<< HEAD
-    transport.receive_stream(req.query_id, req.gate, req.origin, req.body);
-=======
-    transport.receive_stream(req.query_id, req.step, **from, req.body);
->>>>>>> e3f57295
+    transport.receive_stream(req.query_id, req.gate, **from, req.body);
     Ok(())
 }
 
