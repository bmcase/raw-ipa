--- conflicted
+++ resolved
@@ -7,104 +7,6 @@
 /// Bit store type definition. Eight `u8` blocks.
 type U8_8 = BitArr!(for 64, in u8, Lsb0);
 
-<<<<<<< HEAD
-/// 64-bit array of bits. Similar to `u64`, but supports boolean algebra, and
-/// provides access to individual bits via index.
-///
-/// Bits are stored in the Little-Endian format. Accessing the first element
-/// like `s[0]` will return the LSB.
-///
-/// ## Example
-/// ```
-/// use raw_ipa::bits::BitArray64;
-///
-/// let s = BitArray64::try_from(2_u128).unwrap();
-/// let b0 = s[0_usize];
-/// let b1 = s[1_usize];
-///
-/// assert_eq!(b0, 0);
-/// assert_eq!(b1, 1);
-/// ```
-#[derive(Debug, Clone, Copy, PartialEq, Eq, PartialOrd, Ord)]
-pub struct BitArray64(U8_8);
-
-impl BitArray for BitArray64 {
-    const SIZE_IN_BYTES: usize = std::mem::size_of::<Self>();
-    const BITS: u32 = 64;
-
-    const ZERO: Self = Self(U8_8::ZERO);
-
-    fn truncate_from<T: Into<u128>>(v: T) -> Self {
-        Self(U8_8::new(
-            v.into().to_le_bytes()[0..<Self as BitArray>::SIZE_IN_BYTES]
-                .try_into()
-                .unwrap(),
-        ))
-    }
-}
-
-impl BitAnd for BitArray64 {
-    type Output = Self;
-    fn bitand(self, rhs: Self) -> Self::Output {
-        Self(self.0 & rhs.0)
-    }
-}
-
-impl BitAndAssign for BitArray64 {
-    fn bitand_assign(&mut self, rhs: Self) {
-        *self.0.as_mut_bitslice() &= rhs.0;
-    }
-}
-
-impl BitOr for BitArray64 {
-    type Output = Self;
-    fn bitor(self, rhs: Self) -> Self::Output {
-        Self(self.0 | rhs.0)
-    }
-}
-
-impl BitOrAssign for BitArray64 {
-    fn bitor_assign(&mut self, rhs: Self) {
-        *self.0.as_mut_bitslice() |= rhs.0;
-    }
-}
-
-impl BitXor for BitArray64 {
-    type Output = Self;
-    fn bitxor(self, rhs: Self) -> Self::Output {
-        Self(self.0 ^ rhs.0)
-    }
-}
-
-impl BitXorAssign for BitArray64 {
-    fn bitxor_assign(&mut self, rhs: Self) {
-        *self.0.as_mut_bitslice() ^= rhs.0;
-    }
-}
-
-impl Not for BitArray64 {
-    type Output = Self;
-    fn not(self) -> Self::Output {
-        Self(!self.0)
-    }
-}
-
-impl TryFrom<u128> for BitArray64 {
-    type Error = String;
-
-    /// Fallible conversion from `u128` to this data type. The input value must
-    /// be at most `Self::BITS` long. That is, the integer value must be less than
-    /// or equal to `2^Self::BITS`, or it will return an error.
-    fn try_from(v: u128) -> Result<Self, Self::Error> {
-        if 128 - v.leading_zeros() <= Self::BITS {
-            Ok(Self::truncate_from(v))
-        } else {
-            Err(format!(
-                "Bit array size {} is too small to hold the value {}.",
-                Self::BITS,
-                v
-            ))
-=======
 macro_rules! bit_array_impl {
     ( $modname:ident, $name:ident, $store:ty, $bits:expr ) => {
         mod $modname {
@@ -336,7 +238,6 @@
                     assert_eq!(a < b, $name::truncate_from(a) < $name::truncate_from(b));
                 }
             }
->>>>>>> 3c447eef
         }
 
         pub use $modname::$name;
