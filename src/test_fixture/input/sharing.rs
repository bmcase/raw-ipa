use super::{GenericReportShare, GenericReportTestInput};
<<<<<<< HEAD
use crate::bits::Fp2Array;
use crate::ff::Field;
use crate::protocol::attribution::input::{
    AccumulateCreditInputRow, AggregateCreditInputRow, ApplyAttributionWindowInputRow,
    MCAccumulateCreditInputRow, MCAggregateCreditOutputRow,
=======
use crate::{
    bits::Fp2Array,
    ff::Field,
    protocol::{
        attribution::input::{
            AccumulateCreditInputRow, AggregateCreditInputRow, MCAccumulateCreditInputRow,
            MCAggregateCreditOutputRow,
        },
        ipa::IPAInputRow,
    },
    rand::Rng,
    secret_sharing::{
        replicated::semi_honest::{AdditiveShare as Replicated, XorShare as XorReplicated},
        IntoShares,
    },
    test_fixture::Reconstruct,
>>>>>>> cf8943f5
};
use rand::{distributions::Standard, prelude::Distribution};

impl<F, MK, BK> IntoShares<GenericReportShare<F, MK, BK>> for GenericReportTestInput<F, MK, BK>
where
    F: Field + IntoShares<Replicated<F>>,
    MK: Fp2Array + IntoShares<XorReplicated<MK>>,
    BK: Fp2Array + IntoShares<XorReplicated<BK>>,
    Standard: Distribution<F>,
{
    fn share_with<R: Rng>(self, rng: &mut R) -> [GenericReportShare<F, MK, BK>; 3] {
        let optional_field_values = [
            self.attribution_constraint_id,
            self.timestamp,
            self.is_trigger_report,
            self.helper_bit,
            self.aggregation_bit,
        ];
        let optional_field_shares = optional_field_values.map(|v| match v {
            Some(x) => x.share_with(rng).map(Some),
            None => [None, None, None],
        });

        let [mk0, mk1, mk2] = match self.match_key {
            Some(mk) => MK::truncate_from(mk.as_u128()).share_with(rng).map(Some),
            None => [None, None, None],
        };
        let [bk0, bk1, bk2] = BK::truncate_from(self.breakdown_key.as_u128()).share_with(rng);
        let [tv0, tv1, tv2] = self.trigger_value.share_with(rng);

        [
            GenericReportShare {
                match_key: mk0,
                breakdown_key: bk0,
                trigger_value: tv0,
                attribution_constraint_id: optional_field_shares[0][0].clone(),
                timestamp: optional_field_shares[1][0].clone(),
                is_trigger_report: optional_field_shares[2][0].clone(),
                helper_bit: optional_field_shares[3][0].clone(),
                aggregation_bit: optional_field_shares[4][0].clone(),
            },
            GenericReportShare {
                match_key: mk1,
                breakdown_key: bk1,
                trigger_value: tv1,
                attribution_constraint_id: optional_field_shares[0][1].clone(),
                timestamp: optional_field_shares[1][1].clone(),
                is_trigger_report: optional_field_shares[2][1].clone(),
                helper_bit: optional_field_shares[3][1].clone(),
                aggregation_bit: optional_field_shares[4][1].clone(),
            },
            GenericReportShare {
                match_key: mk2,
                breakdown_key: bk2,
                trigger_value: tv2,
                attribution_constraint_id: optional_field_shares[0][2].clone(),
                timestamp: optional_field_shares[1][2].clone(),
                is_trigger_report: optional_field_shares[2][2].clone(),
                helper_bit: optional_field_shares[3][2].clone(),
                aggregation_bit: optional_field_shares[4][2].clone(),
            },
        ]
    }
}

impl<F, MK, BK> IntoShares<ApplyAttributionWindowInputRow<F, BK>>
    for GenericReportTestInput<F, MK, BK>
where
    F: Field + IntoShares<Replicated<F>>,
    MK: Fp2Array + IntoShares<XorReplicated<MK>>,
    BK: Fp2Array + IntoShares<XorReplicated<BK>>,
    Standard: Distribution<F>,
{
    fn share_with<R: Rng>(self, rng: &mut R) -> [ApplyAttributionWindowInputRow<F, BK>; 3] {
        let [s0, s1, s2]: [GenericReportShare<F, MK, BK>; 3] = self.share_with(rng);

        [
            ApplyAttributionWindowInputRow {
                timestamp: s0.timestamp.unwrap(),
                is_trigger_report: s0.is_trigger_report.unwrap(),
                helper_bit: s0.helper_bit.unwrap(),
                breakdown_key: s0.breakdown_key,
                trigger_value: s0.trigger_value,
            },
            ApplyAttributionWindowInputRow {
                timestamp: s1.timestamp.unwrap(),
                is_trigger_report: s1.is_trigger_report.unwrap(),
                helper_bit: s1.helper_bit.unwrap(),
                breakdown_key: s1.breakdown_key,
                trigger_value: s1.trigger_value,
            },
            ApplyAttributionWindowInputRow {
                timestamp: s2.timestamp.unwrap(),
                is_trigger_report: s2.is_trigger_report.unwrap(),
                helper_bit: s2.helper_bit.unwrap(),
                breakdown_key: s2.breakdown_key,
                trigger_value: s2.trigger_value,
            },
        ]
    }
}

impl<F, MK, BK> IntoShares<AccumulateCreditInputRow<F, BK>> for GenericReportTestInput<F, MK, BK>
where
    F: Field + IntoShares<Replicated<F>>,
    MK: Fp2Array + IntoShares<XorReplicated<MK>>,
    BK: Fp2Array + IntoShares<XorReplicated<BK>>,
    Standard: Distribution<F>,
{
    fn share_with<R: Rng>(self, rng: &mut R) -> [AccumulateCreditInputRow<F, BK>; 3] {
        let [s0, s1, s2]: [GenericReportShare<F, MK, BK>; 3] = self.share_with(rng);

        [
            AccumulateCreditInputRow {
                is_trigger_report: s0.is_trigger_report.unwrap(),
                helper_bit: s0.helper_bit.unwrap(),
                breakdown_key: s0.breakdown_key,
                trigger_value: s0.trigger_value,
            },
            AccumulateCreditInputRow {
                is_trigger_report: s1.is_trigger_report.unwrap(),
                helper_bit: s1.helper_bit.unwrap(),
                breakdown_key: s1.breakdown_key,
                trigger_value: s1.trigger_value,
            },
            AccumulateCreditInputRow {
                is_trigger_report: s2.is_trigger_report.unwrap(),
                helper_bit: s2.helper_bit.unwrap(),
                breakdown_key: s2.breakdown_key,
                trigger_value: s2.trigger_value,
            },
        ]
    }
}

impl<F, MK, BK> IntoShares<AggregateCreditInputRow<F, BK>> for GenericReportTestInput<F, MK, BK>
where
    F: Field + IntoShares<Replicated<F>>,
    MK: Fp2Array + IntoShares<XorReplicated<MK>>,
    BK: Fp2Array + IntoShares<XorReplicated<BK>>,
    Standard: Distribution<F>,
{
    fn share_with<R: Rng>(self, rng: &mut R) -> [AggregateCreditInputRow<F, BK>; 3] {
        let [s0, s1, s2]: [GenericReportShare<F, MK, BK>; 3] = self.share_with(rng);

        [
            AggregateCreditInputRow {
                breakdown_key: s0.breakdown_key,
                credit: s0.trigger_value,
            },
            AggregateCreditInputRow {
                breakdown_key: s1.breakdown_key,
                credit: s1.trigger_value,
            },
            AggregateCreditInputRow {
                breakdown_key: s2.breakdown_key,
                credit: s2.trigger_value,
            },
        ]
    }
}

impl<F, MK, BK> IntoShares<IPAInputRow<F, MK, BK>> for GenericReportTestInput<F, MK, BK>
where
    F: Field + IntoShares<Replicated<F>>,
    MK: Fp2Array + IntoShares<XorReplicated<MK>>,
    BK: Fp2Array + IntoShares<XorReplicated<BK>>,
    Standard: Distribution<F>,
{
    fn share_with<R: Rng>(self, rng: &mut R) -> [IPAInputRow<F, MK, BK>; 3] {
        let [s0, s1, s2]: [GenericReportShare<F, MK, BK>; 3] = self.share_with(rng);

        [
            IPAInputRow {
                mk_shares: s0.match_key.unwrap(),
                is_trigger_bit: s0.is_trigger_report.unwrap(),
                breakdown_key: s0.breakdown_key,
                trigger_value: s0.trigger_value,
            },
            IPAInputRow {
                mk_shares: s1.match_key.unwrap(),
                is_trigger_bit: s1.is_trigger_report.unwrap(),
                breakdown_key: s1.breakdown_key,
                trigger_value: s1.trigger_value,
            },
            IPAInputRow {
                mk_shares: s2.match_key.unwrap(),
                is_trigger_bit: s2.is_trigger_report.unwrap(),
                breakdown_key: s2.breakdown_key,
                trigger_value: s2.trigger_value,
            },
        ]
    }
}

fn reconstruct_mod_converted_bits<F: Field, B: Fp2Array>(input: [&[Replicated<F>]; 3]) -> B {
    debug_assert!(
        B::BITS as usize == input[0].len()
            && input[0].len() == input[1].len()
            && input[1].len() == input[2].len()
    );
    let mut result = 0;
    for i in 0..B::BITS {
        let bit = [
            &input[0][i as usize],
            &input[1][i as usize],
            &input[2][i as usize],
        ]
        .reconstruct();
        result += bit.as_u128() * (1 << i);
    }
    B::truncate_from(result)
}

impl<F, MK, BK> Reconstruct<GenericReportTestInput<F, MK, BK>>
    for [MCAccumulateCreditInputRow<F, Replicated<F>>; 3]
where
    F: Field,
    MK: Fp2Array,
    BK: Fp2Array,
{
    fn reconstruct(&self) -> GenericReportTestInput<F, MK, BK> {
        [&self[0], &self[1], &self[2]].reconstruct()
    }
}

impl<F, MK, BK> Reconstruct<GenericReportTestInput<F, MK, BK>>
    for [&MCAccumulateCreditInputRow<F, Replicated<F>>; 3]
where
    F: Field,
    MK: Fp2Array,
    BK: Fp2Array,
{
    fn reconstruct(&self) -> GenericReportTestInput<F, MK, BK> {
        let [s0, s1, s2] = self;

        let breakdown_key = reconstruct_mod_converted_bits([
            &s0.breakdown_key,
            &s1.breakdown_key,
            &s2.breakdown_key,
        ]);
        let trigger_value = [&s0.trigger_value, &s1.trigger_value, &s2.trigger_value].reconstruct();
        let is_trigger_report = [
            &s0.is_trigger_report,
            &s1.is_trigger_report,
            &s2.is_trigger_report,
        ]
        .reconstruct();
        let helper_bit = [&s0.helper_bit, &s1.helper_bit, &s2.helper_bit].reconstruct();

        GenericReportTestInput {
            breakdown_key,
            trigger_value,
            is_trigger_report: Some(is_trigger_report),
            helper_bit: Some(helper_bit),
            match_key: None,
            attribution_constraint_id: None,
            timestamp: None,
            aggregation_bit: None,
        }
    }
}

impl<F, MK, BK> Reconstruct<GenericReportTestInput<F, MK, BK>>
    for [MCAggregateCreditOutputRow<F, Replicated<F>, BK>; 3]
where
    F: Field,
    MK: Fp2Array,
    BK: Fp2Array,
{
    fn reconstruct(&self) -> GenericReportTestInput<F, MK, BK> {
        [&self[0], &self[1], &self[2]].reconstruct()
    }
}

impl<F, MK, BK> Reconstruct<GenericReportTestInput<F, MK, BK>>
    for [&MCAggregateCreditOutputRow<F, Replicated<F>, BK>; 3]
where
    F: Field,
    MK: Fp2Array,
    BK: Fp2Array,
{
    fn reconstruct(&self) -> GenericReportTestInput<F, MK, BK> {
        let [s0, s1, s2] = self;

        let breakdown_key = reconstruct_mod_converted_bits([
            &s0.breakdown_key,
            &s1.breakdown_key,
            &s2.breakdown_key,
        ]);
        let trigger_value = [&s0.credit, &s1.credit, &s2.credit].reconstruct();

        GenericReportTestInput {
            breakdown_key,
            trigger_value,
            is_trigger_report: None,
            helper_bit: None,
            match_key: None,
            attribution_constraint_id: None,
            timestamp: None,
            aggregation_bit: None,
        }
    }
}<|MERGE_RESOLUTION|>--- conflicted
+++ resolved
@@ -1,18 +1,11 @@
 use super::{GenericReportShare, GenericReportTestInput};
-<<<<<<< HEAD
-use crate::bits::Fp2Array;
-use crate::ff::Field;
-use crate::protocol::attribution::input::{
-    AccumulateCreditInputRow, AggregateCreditInputRow, ApplyAttributionWindowInputRow,
-    MCAccumulateCreditInputRow, MCAggregateCreditOutputRow,
-=======
 use crate::{
     bits::Fp2Array,
     ff::Field,
     protocol::{
         attribution::input::{
-            AccumulateCreditInputRow, AggregateCreditInputRow, MCAccumulateCreditInputRow,
-            MCAggregateCreditOutputRow,
+            AccumulateCreditInputRow, AggregateCreditInputRow, ApplyAttributionWindowInputRow,
+            MCAccumulateCreditInputRow, MCAggregateCreditOutputRow,
         },
         ipa::IPAInputRow,
     },
@@ -22,7 +15,6 @@
         IntoShares,
     },
     test_fixture::Reconstruct,
->>>>>>> cf8943f5
 };
 use rand::{distributions::Standard, prelude::Distribution};
 
