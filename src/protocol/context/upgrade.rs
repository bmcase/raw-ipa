--- conflicted
+++ resolved
@@ -41,8 +41,6 @@
 /// let _ = <UpgradeContext<C<'_, F>, F, NoRecord> as UpgradeToMalicious<Vec<Replicated<F>>, _>>::upgrade;
 /// let _ = <UpgradeContext<C<'_, F>, F, NoRecord> as UpgradeToMalicious<(Vec<Replicated<F>>, Vec<Replicated<F>>), _>>::upgrade;
 /// ```
-<<<<<<< HEAD
-=======
 ///
 /// ```compile_fail
 /// use ipa::protocol::{context::{UpgradeContext, UpgradeToMalicious, UpgradedMaliciousContext as C}, NoRecord, RecordId};
@@ -53,7 +51,6 @@
 /// // This can't be upgraded with a record-bound context because the record ID
 /// // is used internally for vector indexing.
 /// let _ = <UpgradeContext<C<'_, F>, F, RecordId> as UpgradeToMalicious<Vec<Replicated<F>>, _>>::upgrade;
->>>>>>> 53d2b781
 pub struct UpgradeContext<
     'a,
     C: UpgradedContext<F>,
@@ -219,12 +216,8 @@
 }
 
 #[async_trait]
-<<<<<<< HEAD
-impl<'a, C, F, T, M> UpgradeToMalicious<'a, Vec<T>, Vec<M>> for UpgradeContext<'a, C, F, RecordId>
-=======
 impl<'a, C, F, T, M> UpgradeToMalicious<'a, BitDecomposed<T>, BitDecomposed<M>>
     for UpgradeContext<'a, C, F, RecordId>
->>>>>>> 53d2b781
 where
     C: UpgradedContext<F>,
     F: ExtendableField,
@@ -232,20 +225,6 @@
     M: Send + 'static,
     for<'u> UpgradeContext<'u, C, F, RecordId>: UpgradeToMalicious<'u, T, M>,
 {
-<<<<<<< HEAD
-    /// # Panics
-    /// Only vectors with 64 or less items are supported; larger vectors cause a panic.
-    async fn upgrade(self, input: Vec<T>) -> Result<Vec<M>, Error> {
-        let ctx_ref = &self.ctx;
-        let record_id = self.record_binding;
-        self.ctx
-            .parallel_join(input.into_iter().enumerate().map(|(i, share)| async move {
-                UpgradeContext::new(ctx_ref.narrow(&Upgrade2DVectors::V(i)), record_id)
-                    .upgrade(share)
-                    .await
-            }))
-            .await
-=======
     async fn upgrade(self, input: BitDecomposed<T>) -> Result<BitDecomposed<M>, Error> {
         let ctx_ref = &self.ctx;
         let record_id = self.record_binding;
@@ -258,7 +237,6 @@
                 }))
                 .await?,
         )
->>>>>>> 53d2b781
     }
 }
 
@@ -368,7 +346,6 @@
 {
     async fn upgrade(
         self,
-<<<<<<< HEAD
         input: IPAModulusConvertedInputRowWrapper<F, Replicated<F>>,
     ) -> Result<IPAModulusConvertedInputRowWrapper<F, C::Share>, Error> {
         let (is_trigger_bit, trigger_value, timestamp) = try_join3(
@@ -378,34 +355,6 @@
                 ZeroPositions::Pvvv,
             ),
             self.ctx.narrow(&UpgradeModConvStep::V2).upgrade_one(
-=======
-        input: MCCappedCreditsWithAggregationBit<F, Replicated<F>>,
-    ) -> Result<MCCappedCreditsWithAggregationBit<F, C::Share>, Error> {
-        let ctx_ref = &self.ctx;
-        let breakdown_key = BitDecomposed::try_from(
-            ctx_ref
-                .parallel_join(input.breakdown_key.into_iter().enumerate().map(
-                    |(idx, bit)| async move {
-                        ctx_ref
-                            .narrow(&UpgradeMCCappedCreditsWithAggregationBit::V0(idx))
-                            .upgrade_one(self.record_binding, bit, ZeroPositions::Pvvv)
-                            .await
-                    },
-                ))
-                .await?,
-        )?;
-
-        let helper_bit = self
-            .ctx
-            .narrow(&UpgradeMCCappedCreditsWithAggregationBit::V1)
-            .upgrade_one(self.record_binding, input.helper_bit, ZeroPositions::Pvvv)
-            .await?;
-
-        let aggregation_bit = self
-            .ctx
-            .narrow(&UpgradeMCCappedCreditsWithAggregationBit::V2)
-            .upgrade_one(
->>>>>>> 53d2b781
                 self.record_binding,
                 input.trigger_value,
                 ZeroPositions::Pvvv,
