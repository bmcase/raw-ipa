use std::{
    any::type_name,
    fmt::{Debug, Formatter},
    num::NonZeroUsize,
};

use async_trait::async_trait;

use super::{UpgradeContext, UpgradeToMalicious};
use crate::{
    error::Error,
    helpers::{ChannelId, Gateway, Message, ReceivingEnd, Role, SendingEnd, TotalRecords},
    protocol::{
        basics::{
            mul::malicious::Step::RandomnessForValidation, SecureMul, ShareKnownValue,
            ZeroPositions,
        },
        context::{
            prss::InstrumentedIndexedSharedRandomness,
            validator::{Malicious as Validator, MaliciousAccumulator},
            Base, Context as ContextTrait, InstrumentedSequentialSharedRandomness,
            SpecialAccessToUpgradedContext, UpgradableContext, UpgradedContext,
        },
        prss::Endpoint as PrssEndpoint,
        step::{Gate, Step, StepNarrow},
        NoRecord, RecordId,
    },
    secret_sharing::replicated::{
        malicious::{AdditiveShare as MaliciousReplicated, ExtendableField},
        semi_honest::AdditiveShare as Replicated,
        ReplicatedSecretSharing,
    },
    seq_join::SeqJoin,
    sync::Arc,
};
<<<<<<< HEAD
use async_trait::async_trait;
use ipa_macros::{step, Step};
use std::{
    any::type_name,
    fmt::{Debug, Formatter},
    num::NonZeroUsize,
};

use super::{UpgradeContext, UpgradeToMalicious};
=======
>>>>>>> d812293f

#[derive(Clone)]
pub struct Context<'a> {
    inner: Base<'a>,
}

impl<'a> Context<'a> {
    pub fn new(participant: &'a PrssEndpoint, gateway: &'a Gateway) -> Self {
        Self {
            inner: Base::new(participant, gateway),
        }
    }

    /// Upgrade this context to malicious.
    /// `malicious_step` is the step that will be used for malicious protocol execution.
    /// `upgrade_step` is the step that will be used for upgrading inputs
    /// from `replicated::semi_honest::AdditiveShare` to `replicated::malicious::AdditiveShare`.
    /// `accumulator` and `r_share` come from a `MaliciousValidator`.
    #[must_use]
    pub fn upgrade<S: Step + ?Sized, F: ExtendableField>(
        self,
        malicious_step: &S,
        accumulator: MaliciousAccumulator<F>,
        r_share: Replicated<F::ExtendedField>,
    ) -> Upgraded<'a, F>
    where
        Gate: StepNarrow<S>,
    {
        Upgraded::new(&self.inner, malicious_step, accumulator, r_share)
    }

    pub(crate) fn base_context(self) -> Base<'a> {
        self.inner
    }
}

impl<'a> super::Context for Context<'a> {
    fn role(&self) -> Role {
        self.inner.role()
    }

    fn gate(&self) -> &Gate {
        self.inner.gate()
    }

    fn narrow<S: Step + ?Sized>(&self, step: &S) -> Self
    where
        Gate: StepNarrow<S>,
    {
        Self {
            inner: self.inner.narrow(step),
        }
    }

    fn set_total_records<T: Into<TotalRecords>>(&self, total_records: T) -> Self {
        Self {
            inner: self.inner.set_total_records(total_records),
        }
    }

    fn total_records(&self) -> TotalRecords {
        self.inner.total_records()
    }

    fn prss(&self) -> InstrumentedIndexedSharedRandomness<'_> {
        self.inner.prss()
    }

    fn prss_rng(
        &self,
    ) -> (
        InstrumentedSequentialSharedRandomness,
        InstrumentedSequentialSharedRandomness,
    ) {
        self.inner.prss_rng()
    }

    fn send_channel<M: Message>(&self, role: Role) -> SendingEnd<M> {
        self.inner.send_channel(role)
    }

    fn recv_channel<M: Message>(&self, role: Role) -> ReceivingEnd<M> {
        self.inner.recv_channel(role)
    }
}

impl<'a> UpgradableContext for Context<'a> {
    type UpgradedContext<F: ExtendableField> = Upgraded<'a, F>;
    type Validator<F: ExtendableField> = Validator<'a, F>;

    fn validator<F: ExtendableField>(self) -> Self::Validator<F> {
        Validator::new(self)
    }
}

impl<'a> SeqJoin for Context<'a> {
    fn active_work(&self) -> NonZeroUsize {
        self.inner.active_work()
    }
}

impl Debug for Context<'_> {
    fn fmt(&self, f: &mut Formatter<'_>) -> std::fmt::Result {
        write!(f, "MaliciousContext")
    }
}

/// Represents protocol context in malicious setting, i.e. secure against one active adversary
/// in 3 party MPC ring.
#[derive(Clone)]
pub struct Upgraded<'a, F: ExtendableField> {
    /// TODO (alex): Arc is required here because of the `TestWorld` structure. Real world
    /// may operate with raw references and be more efficient
    inner: Arc<UpgradedInner<'a, F>>,
    gate: Gate,
    total_records: TotalRecords,
}

impl<'a, F: ExtendableField> Upgraded<'a, F> {
    pub(super) fn new<S: Step + ?Sized>(
        source: &Base<'a>,
        malicious_step: &S,
        acc: MaliciousAccumulator<F>,
        r_share: Replicated<F::ExtendedField>,
    ) -> Self
    where
        Gate: StepNarrow<S>,
    {
        Self {
            inner: UpgradedInner::new(source, acc, r_share),
            gate: source.gate().narrow(malicious_step),
            total_records: TotalRecords::Unspecified,
        }
    }

    // TODO: it can be made more efficient by impersonating malicious context as semi-honest
    // it does not work as of today because of https://github.com/rust-lang/rust/issues/20400
    // while it is possible to define a struct that wraps a reference to malicious context
    // and implement `Context` trait for it, implementing SecureMul and Reveal for Context
    // is not.
    // For the same reason, it is not possible to implement Context<F, Share = Replicated<F>>
    // for `MaliciousContext`. Deep clone is the only option.
    fn as_base(&self) -> Base<'a> {
        Base::new_complete(
            self.inner.prss,
            self.inner.gateway,
            self.gate.clone(),
            self.total_records,
        )
    }
}

/// Upgrades all use this step to distinguish protocol steps from the step that is used to upgrade inputs.
#[step]
pub(crate) enum UpgradeStep {
    Upgrade,
}

#[async_trait]
impl<'a, F: ExtendableField> UpgradedContext<F> for Upgraded<'a, F> {
    type Share = MaliciousReplicated<F>;

    fn share_known_value(&self, value: F) -> MaliciousReplicated<F> {
        MaliciousReplicated::new(
            Replicated::share_known_value(&self.clone().base_context(), value),
            self.inner.r_share.clone() * value.to_extended(),
        )
    }

    async fn upgrade_one(
        &self,
        record_id: RecordId,
        x: Replicated<F>,
        zeros_at: ZeroPositions,
    ) -> Result<MaliciousReplicated<F>, Error> {
        //
        // This code is drawn from:
        // "Field Extension in Secret-Shared Form and Its Applications to Efficient Secure Computation"
        // R. Kikuchi, N. Attrapadung, K. Hamada, D. Ikarashi, A. Ishida, T. Matsuda, Y. Sakai, and J. C. N. Schuldt
        // <https://eprint.iacr.org/2019/386.pdf>
        //
        // See protocol 4.15
        // In Step 3: "Randomization of inputs:", it says:
        //
        // For each input wire sharing `[v_j]` (where j ∈ {1, . . . , M}), the parties locally
        // compute the induced share `[[v_j]] = f([v_j], 0, . . . , 0)`.
        // Then, the parties call `Ḟ_mult` on `[[ȓ]]` and `[[v_j]]` to receive `[[ȓ · v_j]]`
        //
        let induced_share = Replicated::new(x.left().to_extended(), x.right().to_extended());

        let rx = induced_share
            .multiply_sparse(
                &self.inner.r_share,
                self.as_base(),
                record_id,
                (zeros_at, ZeroPositions::Pvvv),
            )
            .await?;
        let m = MaliciousReplicated::new(x, rx);
        let narrowed = self.narrow(&RandomnessForValidation);
        let prss = narrowed.prss();
        self.inner.accumulator.accumulate_macs(&prss, record_id, &m);
        Ok(m)
    }

    async fn upgrade<T, M>(&self, input: T) -> Result<M, Error>
    where
        T: Send,
        UpgradeContext<'a, Self, F>: UpgradeToMalicious<'a, T, M>,
    {
        UpgradeContext::new(self.narrow(&UpgradeStep::Upgrade), NoRecord)
            .upgrade(input)
            .await
    }

    async fn upgrade_for<T, M>(&self, record_id: RecordId, input: T) -> Result<M, Error>
    where
        T: Send,
        UpgradeContext<'a, Self, F, RecordId>: UpgradeToMalicious<'a, T, M>,
    {
        UpgradeContext::new(self.narrow(&UpgradeStep::Upgrade), record_id)
            .upgrade(input)
            .await
    }

    #[cfg(test)]
    async fn upgrade_sparse(
        &self,
        input: Replicated<F>,
        zeros_at: ZeroPositions,
    ) -> Result<MaliciousReplicated<F>, Error> {
        use crate::protocol::{context::upgrade::UpgradeContext, NoRecord};

        UpgradeContext::new(self.narrow(&UpgradeStep::Upgrade), NoRecord)
            .upgrade_sparse(input, zeros_at)
            .await
    }
}

impl<'a, F: ExtendableField> super::Context for Upgraded<'a, F> {
    fn role(&self) -> Role {
        self.inner.gateway.role()
    }

    fn gate(&self) -> &Gate {
        &self.gate
    }

    fn narrow<S: Step + ?Sized>(&self, step: &S) -> Self
    where
        Gate: StepNarrow<S>,
    {
        Self {
            inner: Arc::clone(&self.inner),
            gate: self.gate.narrow(step),
            total_records: self.total_records,
        }
    }

    fn set_total_records<T: Into<TotalRecords>>(&self, total_records: T) -> Self {
        Self {
            inner: Arc::clone(&self.inner),
            gate: self.gate.clone(),
            total_records: self.total_records.overwrite(total_records),
        }
    }

    fn total_records(&self) -> TotalRecords {
        self.total_records
    }

    fn prss(&self) -> InstrumentedIndexedSharedRandomness<'_> {
        let prss = self.inner.prss.indexed(self.gate());

        InstrumentedIndexedSharedRandomness::new(prss, &self.gate, self.role())
    }

    fn prss_rng(
        &self,
    ) -> (
        InstrumentedSequentialSharedRandomness<'_>,
        InstrumentedSequentialSharedRandomness<'_>,
    ) {
        let (left, right) = self.inner.prss.sequential(self.gate());
        (
            InstrumentedSequentialSharedRandomness::new(left, self.gate(), self.role()),
            InstrumentedSequentialSharedRandomness::new(right, self.gate(), self.role()),
        )
    }

    fn send_channel<M: Message>(&self, role: Role) -> SendingEnd<M> {
        self.inner
            .gateway
            .get_sender(&ChannelId::new(role, self.gate.clone()), self.total_records)
    }

    fn recv_channel<M: Message>(&self, role: Role) -> ReceivingEnd<M> {
        self.inner
            .gateway
            .get_receiver(&ChannelId::new(role, self.gate.clone()))
    }
}

impl<'a, F: ExtendableField> SeqJoin for Upgraded<'a, F> {
    fn active_work(&self) -> NonZeroUsize {
        self.inner.gateway.config().active_work()
    }
}

/// Sometimes it is required to reinterpret malicious context as semi-honest. Ideally
/// protocols should be generic over `SecretShare` trait and not requiring this cast and taking
/// `ProtocolContext<'a, S: SecretShare<F>, F: Field>` as the context. If that is not possible,
/// this implementation makes it easier to reinterpret the context as semi-honest.
impl<'a, F: ExtendableField> SpecialAccessToUpgradedContext<F> for Upgraded<'a, F> {
    type Base = Base<'a>;

    fn accumulate_macs(self, record_id: RecordId, x: &MaliciousReplicated<F>) {
        self.inner
            .accumulator
            .accumulate_macs(&self.prss(), record_id, x);
    }

    fn base_context(self) -> Self::Base {
        self.as_base()
    }
}

impl<F: ExtendableField> Debug for Upgraded<'_, F> {
    fn fmt(&self, f: &mut Formatter<'_>) -> std::fmt::Result {
        write!(f, "MaliciousContext<{:?}>", type_name::<F>())
    }
}
struct UpgradedInner<'a, F: ExtendableField> {
    prss: &'a PrssEndpoint,
    gateway: &'a Gateway,
    accumulator: MaliciousAccumulator<F>,
    r_share: Replicated<F::ExtendedField>,
}

impl<'a, F: ExtendableField> UpgradedInner<'a, F> {
    fn new(
        base_context: &Base<'a>,
        accumulator: MaliciousAccumulator<F>,
        r_share: Replicated<F::ExtendedField>,
    ) -> Arc<Self> {
        Arc::new(UpgradedInner {
            prss: base_context.inner.prss,
            gateway: base_context.inner.gateway,
            accumulator,
            r_share,
        })
    }
}<|MERGE_RESOLUTION|>--- conflicted
+++ resolved
@@ -5,6 +5,7 @@
 };
 
 use async_trait::async_trait;
+use ipa_macros::{step, Step};
 
 use super::{UpgradeContext, UpgradeToMalicious};
 use crate::{
@@ -33,18 +34,6 @@
     seq_join::SeqJoin,
     sync::Arc,
 };
-<<<<<<< HEAD
-use async_trait::async_trait;
-use ipa_macros::{step, Step};
-use std::{
-    any::type_name,
-    fmt::{Debug, Formatter},
-    num::NonZeroUsize,
-};
-
-use super::{UpgradeContext, UpgradeToMalicious};
-=======
->>>>>>> d812293f
 
 #[derive(Clone)]
 pub struct Context<'a> {
