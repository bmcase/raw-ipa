--- conflicted
+++ resolved
@@ -98,7 +98,7 @@
     type Share = MaliciousReplicated<F>;
 
     fn role(&self) -> Role {
-        self.inner.role
+        self.inner.gateway.role()
     }
 
     fn step(&self) -> &Step {
@@ -179,16 +179,11 @@
         // is not
         // For the same reason, it is not possible to implement Context<F, Share = Replicated<F>>
         // for `MaliciousContext`. Deep clone is the only option
-<<<<<<< HEAD
-        let mut ctx = SemiHonestContext::new(self.inner.prss, self.inner.gateway);
-=======
         let mut ctx = SemiHonestContext::new_with_total_records(
-            self.inner.role,
             self.inner.prss,
             self.inner.gateway,
             self.total_records,
         );
->>>>>>> 10c3d6bf
         ctx.step = self.step;
 
         ctx
@@ -215,7 +210,6 @@
 
 #[derive(Debug)]
 struct ContextInner<'a, F: Field> {
-    role: Role,
     prss: &'a PrssEndpoint,
     gateway: &'a Gateway,
     upgrade_ctx: SemiHonestContext<'a, F>,
@@ -230,7 +224,6 @@
         r_share: Replicated<F>,
     ) -> Arc<Self> {
         Arc::new(ContextInner {
-            role: upgrade_ctx.inner.role,
             prss: upgrade_ctx.inner.prss,
             gateway: upgrade_ctx.inner.gateway,
             upgrade_ctx,
