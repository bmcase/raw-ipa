use super::{
    do_the_binary_tree_thing,
    input::{MCApplyAttributionWindowInputRow, MCApplyAttributionWindowOutputRow},
};
use crate::{
    error::Error,
    ff::{Field, PrimeField},
    protocol::{
        boolean::{greater_than_constant, random_bits_generator::RandomBitsGenerator},
        context::{Context, UpgradedContext},
        BasicProtocols, RecordId,
    },
    secret_sharing::Linear as LinearSecretSharing,
};
use std::{
    iter::{repeat, zip},
    num::NonZeroU32,
};

/// This protocol applies the specified attribution window to trigger events. All trigger values of
/// events that are outside the window will be replaced with 0, hence will not be attributed to
/// corresponding source events in the later aggregation stages.
///
/// # Errors
/// Fails if sub-protocols fails.
<<<<<<< HEAD
pub async fn apply_attribution_window<F, C, S>(
=======
#[tracing::instrument(name = "apply_window", skip_all)]
pub async fn apply_attribution_window<C, S, F>(
>>>>>>> 53d2b781
    ctx: C,
    input: &[MCApplyAttributionWindowInputRow<F, S>],
    stop_bits: &[S],
    attribution_window_seconds: Option<NonZeroU32>,
) -> Result<Vec<MCApplyAttributionWindowOutputRow<F, S>>, Error>
where
    F: PrimeField,
    C: UpgradedContext<F, Share = S>,
    S: LinearSecretSharing<F> + BasicProtocols<C, F> + 'static,
{
    if let Some(attribution_window_seconds) = attribution_window_seconds {
        let mut t_deltas = prefix_sum_time_deltas(&ctx, input, stop_bits).await?;

        let result = zero_out_expired_trigger_values(
            &ctx,
            input,
            &mut t_deltas,
            attribution_window_seconds.get(),
        )
        .await?;

        Ok(input
            .iter()
            .zip(result)
            .map(|(x, (active_bit, value))| {
                MCApplyAttributionWindowOutputRow::new(
                    x.is_trigger_report.clone(),
                    x.helper_bit.clone(),
                    active_bit,
                    x.breakdown_key.clone(),
                    value,
                )
            })
            .collect::<Vec<_>>())
    } else {
        // attribution window is not set, skip the entire protocol
        Ok(input
            .iter()
            .map(|x| {
                MCApplyAttributionWindowOutputRow::new(
                    x.is_trigger_report.clone(),
                    x.helper_bit.clone(),
                    S::ZERO,
                    x.breakdown_key.clone(),
                    x.trigger_value.clone(),
                )
            })
            .collect::<Vec<_>>())
    }
}

/// Computes time deltas from each trigger event to its nearest matching source event.
///
/// # Errors
/// Fails if the multiplication fails.
async fn prefix_sum_time_deltas<F, C, T>(
    ctx: &C,
    input: &[MCApplyAttributionWindowInputRow<F, T>],
    stop_bits: &[T],
) -> Result<Vec<T>, Error>
where
    F: Field,
    C: Context,
    T: LinearSecretSharing<F> + BasicProtocols<C, F>,
{
    let num_rows = input.len();

    // First, create a vector of timedeltas. This vector contains non-zero values only for
    // rows with `stop_bit` = 1, meaning that the row is a trigger event, and has the same
    // match key as the event one above.
    let t_delta_context = ctx
        .narrow(&Step::InitializeTimeDelta)
        .set_total_records(num_rows - 1);
    let mut t_delta = std::iter::once(T::ZERO)
        .chain(
            ctx.try_join(
                zip(input.iter(), input.iter().skip(1))
                    .zip(stop_bits)
                    .enumerate()
                    .map(|(i, ((prev, curr), b))| {
                        let c = t_delta_context.clone();
                        let record_id = RecordId::from(i);
                        let delta = curr.timestamp.clone() - &prev.timestamp;
                        async move { delta.multiply(b, c, record_id).await }
                    }),
            )
            .await?,
        )
        .rev()
        .collect::<Vec<_>>();

    // TODO: Change the input/output to iterators
    do_the_binary_tree_thing(
        ctx.clone(),
        stop_bits.iter().rev().cloned().collect(),
        &mut t_delta,
    )
    .await?;
    t_delta.reverse();

    Ok(t_delta)
}

/// Creates a vector of tuples. The right elements are trigger values where values are
/// set to `0` if the time delta from their nearest source event exceed the specified
/// attribution window cap. Each of the left elements is a share of {0, 1} indicating
/// whether the corresponding credit is valid (1) or has been zero'ed-out (0).
///
/// This protocol executes the bit-decomposition protocol in order to compare shares
/// of time deltas in `F`.
///
/// # Errors
/// Fails if the bit-decomposition, bitwise comparison, or multiplication fails.
async fn zero_out_expired_trigger_values<F, C, S>(
    ctx: &C,
    input: &[MCApplyAttributionWindowInputRow<F, S>],
    time_delta: &mut [S],
    cap: u32,
) -> Result<Vec<(S, S)>, Error>
where
    F: PrimeField,
    C: UpgradedContext<F, Share = S>,
    S: LinearSecretSharing<F> + BasicProtocols<C, F>,
{
    let ctx = ctx.set_total_records(input.len());
    let random_bits_generator =
        RandomBitsGenerator::new(ctx.narrow(&Step::RandomBitsForBitDecomposition));
    let rbg = &random_bits_generator;
    let cmp_ctx = ctx.narrow(&Step::TimeDeltaLessThanCap);
    let mul_ctx = ctx.narrow(&Step::CompareBitTimesTriggerValue);

    // Compare the accumulated timestamp deltas with the specified attribution window
    // cap value, and zero-out trigger event values that exceed the cap.
    ctx.try_join(
        zip(input, time_delta)
            .zip(repeat(S::share_known_value(&ctx, F::ONE)))
            .enumerate()
            .map(|(i, ((row, delta), one))| {
                let c1 = cmp_ctx.clone();
                let c2 = mul_ctx.clone();
                let record_id = RecordId::from(i);

                async move {
                    let compare_bit =
                        one - &greater_than_constant(c1, record_id, rbg, delta, cap.into()).await?;
                    let new_value = row
                        .trigger_value
                        .multiply(&compare_bit, c2, record_id)
                        .await?;
                    Ok((compare_bit, new_value))
                }
            }),
    )
    .await
}

#[derive(Debug, Clone, Copy, PartialEq, Eq, Hash)]
enum Step {
    InitializeTimeDelta,
    RandomBitsForBitDecomposition,
    TimeDeltaLessThanCap,
    CompareBitTimesTriggerValue,
}

impl crate::protocol::step::Step for Step {}

impl AsRef<str> for Step {
    fn as_ref(&self) -> &str {
        match self {
            Self::InitializeTimeDelta => "initialize_time_delta",
            Self::RandomBitsForBitDecomposition => "random_bits_for_bit_decomposition",
            Self::TimeDeltaLessThanCap => "time_delta_less_than_cap",
            Self::CompareBitTimesTriggerValue => "compare_bit_times_trigger_value",
        }
    }
}

#[cfg(all(test, unit_test))]
mod tests {
    use crate::{
        attribution_window_test_input,
        ff::{Field, Fp32BitPrime},
        protocol::{
            attribution::{
                apply_attribution_window::apply_attribution_window,
                compute_stop_bits,
                input::{
                    ApplyAttributionWindowInputRow, MCApplyAttributionWindowInputRow,
                    MCApplyAttributionWindowOutputRow,
                },
            },
            context::{Context, UpgradableContext, Validator},
            modulus_conversion::convert_some_bits,
            BreakdownKey, MatchKey,
        },
        secret_sharing::{replicated::semi_honest::AdditiveShare as Replicated, SharedValue},
        test_fixture::{input::GenericReportTestInput, Reconstruct, Runner, TestWorld},
    };
    use futures::stream::{iter as stream_iter, TryStreamExt};
    use std::{iter::zip, num::NonZeroU32};

    #[tokio::test]
    pub async fn attribution_window() {
        const EXPECTED_TRIGGER_VALUES: &[u128; 23] = &[
            0, 0, 0, 10, 2, 1, 5, 1, 0, 0, 0, 10, 0, 3, 12, 0, 0, 6, 4, 0, 6, 1, 0,
        ];
        const EXPECTED_ACTIVE_BITS: &[u128; 23] = &[
            1, 1, 1, 1, 1, 1, 1, 1, 0, 0, 1, 1, 1, 1, 1, 1, 1, 1, 1, 1, 1, 1, 0,
        ];
        const ATTRIBUTION_WINDOW: Option<NonZeroU32> = NonZeroU32::new(600);
        let input: Vec<GenericReportTestInput<Fp32BitPrime, MatchKey, BreakdownKey>> = attribution_window_test_input!(
            [
                { timestamp: 500, is_trigger_report: 0, helper_bit: 0, breakdown_key: 3, credit: 0 }, // delta: 0
                { timestamp: 100, is_trigger_report: 0, helper_bit: 0, breakdown_key: 4, credit: 0 }, // delta: 0 reset
                { timestamp: 130, is_trigger_report: 0, helper_bit: 1, breakdown_key: 4, credit: 0 }, // delta: 0 reset
                { timestamp: 150, is_trigger_report: 1, helper_bit: 1, breakdown_key: 0, credit: 10 },// delta: 20
                { timestamp: 250, is_trigger_report: 1, helper_bit: 1, breakdown_key: 0, credit: 2 }, // delta: 120
                { timestamp: 310, is_trigger_report: 1, helper_bit: 1, breakdown_key: 0, credit: 1 }, // delta: 180
                { timestamp: 420, is_trigger_report: 1, helper_bit: 1, breakdown_key: 0, credit: 5 }, // delta: 290
                { timestamp: 540, is_trigger_report: 1, helper_bit: 1, breakdown_key: 0, credit: 1 }, // delta: 410
                { timestamp: 890, is_trigger_report: 1, helper_bit: 1, breakdown_key: 0, credit: 3 }, // delta: 760
                { timestamp: 920, is_trigger_report: 1, helper_bit: 1, breakdown_key: 0, credit: 5 }, // delta: 790
                { timestamp: 110, is_trigger_report: 0, helper_bit: 0, breakdown_key: 1, credit: 0 }, // delta: 0 reset
                { timestamp: 310, is_trigger_report: 1, helper_bit: 0, breakdown_key: 0, credit: 10 },// delta: n/a
                { timestamp: 270, is_trigger_report: 0, helper_bit: 0, breakdown_key: 2, credit: 0 }, // delta: 0 reset
                { timestamp: 390, is_trigger_report: 1, helper_bit: 1, breakdown_key: 0, credit: 3 }, // delta: 120
                { timestamp: 420, is_trigger_report: 1, helper_bit: 1, breakdown_key: 0, credit: 12 },// delta: 150
                { timestamp: 530, is_trigger_report: 0, helper_bit: 1, breakdown_key: 2, credit: 0 }, // delta: 0 reset
                { timestamp: 790, is_trigger_report: 0, helper_bit: 1, breakdown_key: 2, credit: 0 }, // delta: 0 reset
                { timestamp: 990, is_trigger_report: 1, helper_bit: 1, breakdown_key: 0, credit: 6 }, // delta: 200
                { timestamp: 1100, is_trigger_report: 1, helper_bit: 1, breakdown_key: 0, credit: 4 },// delta: 310
                { timestamp: 1200, is_trigger_report: 0, helper_bit: 1, breakdown_key: 5, credit: 0 },// delta: 0 reset
                { timestamp: 1490, is_trigger_report: 1, helper_bit: 1, breakdown_key: 5, credit: 6 },// delta: 290
                { timestamp: 1800, is_trigger_report: 1, helper_bit: 1, breakdown_key: 5, credit: 1 },// delta: 600
                { timestamp: 1960, is_trigger_report: 1, helper_bit: 1, breakdown_key: 5, credit: 3 },// delta: 760
            ];
            (Fp32BitPrime, MatchKey, BreakdownKey)
        );
        let input_len = input.len();

        let world = TestWorld::default();
        let result: [Vec<MCApplyAttributionWindowOutputRow<Fp32BitPrime, Replicated<Fp32BitPrime>>>; 3] = world
            .semi_honest(
                input.into_iter(),
                |ctx, input: Vec<ApplyAttributionWindowInputRow<Fp32BitPrime, BreakdownKey>>| async move {
                    let validator = ctx.validator();
                    let ctx = validator.context();
                    let bk_shares = input
                        .iter()
                        .map(|x| x.breakdown_key.clone());
                    let converted_bk_shares = convert_some_bits(
                        ctx.clone(), stream_iter(bk_shares), 0..BreakdownKey::BITS
                    ).try_collect::<Vec<_>>()
                        .await
                        .unwrap();
                    let modulus_converted_shares = input
                        .iter()
                        .zip(converted_bk_shares)
                        .map(|(row, bk)| MCApplyAttributionWindowInputRow::new(
                            row.timestamp.clone(),
                            row.is_trigger_report.clone(),
                            row.helper_bit.clone(),
                            bk,
                            row.trigger_value.clone(),
                        ))
                        .collect::<Vec<_>>();

                    let (itb, hb): (Vec<_>, Vec<_>) = input.iter().map(|x| (x.is_trigger_report.clone(), x.helper_bit.clone())).unzip();
                    let stop_bits = compute_stop_bits(ctx.clone(), &itb, &hb).await.unwrap().collect::<Vec<_>>();

                    apply_attribution_window(ctx, &modulus_converted_shares, &stop_bits, ATTRIBUTION_WINDOW)
                        .await
                        .unwrap()
                },
            )
            .await;

        assert_eq!(result[0].len(), input_len);
        assert_eq!(result[1].len(), input_len);
        assert_eq!(result[2].len(), input_len);
        assert_eq!(result[0].len(), EXPECTED_TRIGGER_VALUES.len());

        for (i, (value, active_bit)) in
            zip(EXPECTED_TRIGGER_VALUES, EXPECTED_ACTIVE_BITS).enumerate()
        {
            let v = [
                &result[0][i].trigger_value,
                &result[1][i].trigger_value,
                &result[2][i].trigger_value,
            ]
            .reconstruct();
            let b = [
                &result[0][i].active_bit,
                &result[1][i].active_bit,
                &result[2][i].active_bit,
            ]
            .reconstruct();

            assert_eq!(v.as_u128(), *value);
            assert_eq!(b.as_u128(), *active_bit);
        }
    }
}<|MERGE_RESOLUTION|>--- conflicted
+++ resolved
@@ -23,12 +23,8 @@
 ///
 /// # Errors
 /// Fails if sub-protocols fails.
-<<<<<<< HEAD
+#[tracing::instrument(name = "apply_window", skip_all)]
 pub async fn apply_attribution_window<F, C, S>(
-=======
-#[tracing::instrument(name = "apply_window", skip_all)]
-pub async fn apply_attribution_window<C, S, F>(
->>>>>>> 53d2b781
     ctx: C,
     input: &[MCApplyAttributionWindowInputRow<F, S>],
     stop_bits: &[S],
