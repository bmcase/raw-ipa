use super::{
    do_the_binary_tree_thing, if_else,
    input::{MCCreditCappingInputRow, MCCreditCappingOutputRow},
    prefix_or_binary_tree_style,
};
use crate::{
    error::Error,
    ff::{Field, PrimeField},
    protocol::{
        basics::SecureMul,
        boolean::{greater_than_constant, random_bits_generator::RandomBitsGenerator, RandomBits},
        context::Context,
        BasicProtocols, RecordId, Substep,
    },
    secret_sharing::Linear as LinearSecretSharing,
};
use futures::future::try_join_all;
use std::iter::{repeat, zip};

/// User-level credit capping protocol.
///
/// ## Errors
/// Fails if the multiplication protocol fails.
///
pub async fn credit_capping<F, C, T>(
    ctx: C,
    input: &[MCCreditCappingInputRow<F, T>],
    cap: u32,
) -> Result<Vec<MCCreditCappingOutputRow<F, T>>, Error>
where
    F: PrimeField,
    C: Context + RandomBits<F, Share = T>,
    T: LinearSecretSharing<F> + BasicProtocols<C, F>,
{
    if cap == 1 {
        return Ok(credit_capping_max_one(ctx, input)
            .await?
            .collect::<Vec<_>>());
    }
    let input_len = input.len();

    //
    // Step 1. Initialize a local vector for the capping computation.
    //
    // * `original_credits` will have credit values of only source events
    //
    let original_credits = mask_source_credits(input, ctx.set_total_records(input_len)).await?;

    //
    // Step 2. Compute user-level reversed prefix-sums
    //
    let prefix_summed_credits =
        credit_prefix_sum(ctx.clone(), input, original_credits.iter()).await?;

    //
    // 3. Compute `prefix_summed_credits` >? `cap`
    //
    // `exceeds_cap_bits` = 1 if `prefix_summed_credits` > `cap`
    //
    let exceeds_cap_bits =
        is_credit_larger_than_cap(ctx.clone(), &prefix_summed_credits, cap).await?;

    //
    // 4. Compute the `final_credit`
    //
    // We compute capped credits in the method, and writes to `original_credits`.
    //
    let final_credits = compute_final_credits(
        ctx.set_total_records(input_len),
        input,
        &prefix_summed_credits,
        &exceeds_cap_bits,
        &original_credits,
        cap,
    )
    .await?;

    let output = input
        .iter()
        .enumerate()
        .map(|(i, x)| {
            MCCreditCappingOutputRow::new(x.breakdown_key.clone(), final_credits[i].clone())
        })
        .collect::<Vec<_>>();

    Ok(output)
}

///
/// User-level credit capping protocol that is run when `PER_USER_CAP == 1`
///
/// In this mode, `trigger_value` is completely ignored. Each trigger event counts as just one.
///
/// Since each user can *at most* contribute just one, if there are multiple attributed conversions
/// from the same `match key`, we need some way of deciding which one to keep. This current implementation
/// only keeps the *last attributed conversion*.
/// This is implemented by virtue of computing a prefix-OR of all of the attributed conversions from
/// a given `match-key`, starting at each row.
/// In the final step, each row is compared with the prefix-OR of the following row. If the following row
/// is from the same `match-key`, and the prefix-OR indicates that there is *at least one* attributed conversion
/// in the following rows, then the contribution is "capped", which in this context means set to zero.
/// In this way, only the final attributed conversion will not be "capped".
async fn credit_capping_max_one<F, C, T>(
    ctx: C,
    input: &[MCCreditCappingInputRow<F, T>],
) -> Result<impl Iterator<Item = MCCreditCappingOutputRow<F, T>> + '_, Error>
where
    F: Field,
    C: Context,
    T: LinearSecretSharing<F> + BasicProtocols<C, F>,
{
    let input_len = input.len();

    let uncapped_credits = mask_source_credits(input, ctx.set_total_records(input_len)).await?;

    let helper_bits = input
        .iter()
        .skip(1)
        .map(|x| x.helper_bit.clone())
        .collect::<Vec<_>>();

    let prefix_ors =
        prefix_or_binary_tree_style(ctx.clone(), &helper_bits[1..], &uncapped_credits[1..]).await?;

    let prefix_or_times_helper_bit_ctx = ctx
        .narrow(&Step::PrefixOrTimesHelperBit)
        .set_total_records(input.len() - 1);
    let ever_any_subsequent_credit =
        try_join_all(prefix_ors.iter().zip(helper_bits.iter()).enumerate().map(
            |(i, (prefix_or, helper_bit))| {
                let record_id = RecordId::from(i);
                let c = prefix_or_times_helper_bit_ctx.clone();
                async move { prefix_or.multiply(helper_bit, c, record_id).await }
            },
        ))
        .await?;

    let potentially_cap_ctx = ctx
        .narrow(&Step::IfCurrentExceedsCapOrElse)
        .set_total_records(input.len() - 1);
    let capped_credits = try_join_all(
        uncapped_credits
            .iter()
            .zip(ever_any_subsequent_credit.iter())
            .enumerate()
            .map(|(i, (uncapped_credit, any_subsequent_credit))| {
                let record_id = RecordId::from(i);
                let c = potentially_cap_ctx.clone();
                let one = T::share_known_value(&c, F::ONE);
                async move {
                    uncapped_credit
                        .multiply(&(one - any_subsequent_credit), c, record_id)
                        .await
                }
            }),
    )
    .await?;

    let output = input.iter().enumerate().map(move |(i, x)| {
        let credit = if i < capped_credits.len() {
            &capped_credits[i]
        } else {
            &uncapped_credits[i]
        };
        MCCreditCappingOutputRow::new(x.breakdown_key.clone(), credit.clone())
    });

    Ok(output)
}

async fn mask_source_credits<F, C, T>(
    input: &[MCCreditCappingInputRow<F, T>],
    ctx: C,
) -> Result<Vec<T>, Error>
where
    F: Field,
    C: Context,
    T: LinearSecretSharing<F> + BasicProtocols<C, F>,
{
    try_join_all(
        input
            .iter()
            .zip(zip(
                repeat(ctx.narrow(&Step::MaskSourceCredits)),
                repeat(T::share_known_value(&ctx, F::ONE)),
            ))
            .enumerate()
            .map(|(i, (x, (ctx, one)))| async move {
                x.trigger_value
                    .multiply(&(one - &x.is_trigger_report), ctx, RecordId::from(i))
                    .await
            }),
    )
    .await
}

async fn credit_prefix_sum<'a, F, C, T, I>(
    ctx: C,
    input: &[MCCreditCappingInputRow<F, T>],
    original_credits: I,
) -> Result<Vec<T>, Error>
where
    F: Field,
    C: Context,
    T: LinearSecretSharing<F> + SecureMul<C> + 'a,
    I: Iterator<Item = &'a T>,
{
    let helper_bits = input
        .iter()
        .skip(1)
        .map(|x| x.helper_bit.clone())
        .collect::<Vec<_>>();

    let mut credits = original_credits.cloned().collect::<Vec<_>>();

    do_the_binary_tree_thing(ctx, helper_bits, &mut credits).await?;

    Ok(credits)
}

async fn is_credit_larger_than_cap<F, C, T>(
    ctx: C,
    prefix_summed_credits: &[T],
    cap: u32,
) -> Result<Vec<T>, Error>
where
    F: PrimeField,
    C: Context + RandomBits<F, Share = T>,
    T: LinearSecretSharing<F> + BasicProtocols<C, F>,
{
    let random_bits_generator =
        RandomBitsGenerator::new(ctx.narrow(&Step::RandomBitsForComparison));
    let rbg = &random_bits_generator;

    try_join_all(
        prefix_summed_credits
            .iter()
            .zip(zip(
                repeat(ctx.set_total_records(prefix_summed_credits.len())),
                repeat(cap),
            ))
            .enumerate()
            .map(|(i, (credit, (ctx, cap)))| {
                greater_than_constant(
                    ctx.narrow(&Step::IsCapLessThanCurrentContribution),
                    RecordId::from(i),
                    rbg,
                    credit,
                    cap.into(),
                )
            }),
    )
    .await
}

async fn compute_final_credits<F, C, T>(
    ctx: C,
    input: &[MCCreditCappingInputRow<F, T>],
    prefix_summed_credits: &[T],
    exceeds_cap_bits: &[T],
    original_credits: &[T],
    cap: u32,
) -> Result<Vec<T>, Error>
where
    F: Field,
    C: Context,
    T: LinearSecretSharing<F> + BasicProtocols<C, F>,
{
    let num_rows = input.len();
<<<<<<< HEAD
    let cap = T::share_known_value(&ctx, F::try_from(cap.into()).unwrap());
    let mut final_credits = original_credits.to_vec();
=======
    let cap = T::share_known_value(&ctx, F::from(cap.into()));
>>>>>>> 88d29b18

    // This method implements the logic below:
    //
    //   if current_credit_exceeds_cap {
    //     if next_event_has_same_match_key {
    //       if next_credit_exceeds_cap {
    //         0
    //       } else {
    //         cap - next_prefix_summed_credit
    //       }
    //     } else {
    //       cap
    //     }
    //   } else {
    //     current_credit
    //   }

    try_join_all(
        (0..num_rows)
            .zip(repeat((ctx, cap)))
            .map(|(i, (ctx, cap))| async move {
                if i == num_rows - 1 {
                    return Ok(original_credits[i].clone());
                }
                let record_id = RecordId::from(i);

                let original_credit = &original_credits[i];
                let next_prefix_summed_credit = &prefix_summed_credits[i + 1];
                let current_prefix_summed_credit_exceeds_cap = &exceeds_cap_bits[i];
                let next_credit_exceeds_cap = &exceeds_cap_bits[i + 1];
                let next_event_has_same_match_key = &input[i + 1].helper_bit;

                let remaining_budget = if_else(
                    ctx.narrow(&Step::IfNextEventHasSameMatchKeyOrElse),
                    record_id,
                    next_event_has_same_match_key,
                    &if_else(
                        ctx.narrow(&Step::IfNextExceedsCapOrElse),
                        record_id,
                        next_credit_exceeds_cap,
                        &T::ZERO,
                        &(cap.clone() - next_prefix_summed_credit),
                    )
                    .await?,
                    &cap,
                )
                .await?;

                let capped_credit = if_else(
                    ctx.narrow(&Step::IfCurrentExceedsCapOrElse),
                    record_id,
                    current_prefix_summed_credit_exceeds_cap,
                    &remaining_budget,
                    original_credit,
                )
                .await?;

                Ok::<_, Error>(capped_credit)
            }),
    )
    .await
}

#[derive(Debug, Clone, Copy, PartialEq, Eq, Hash)]
enum Step {
    MaskSourceCredits,
    RandomBitsForComparison,
    IsCapLessThanCurrentContribution,
    IfCurrentExceedsCapOrElse,
    IfNextExceedsCapOrElse,
    IfNextEventHasSameMatchKeyOrElse,
    PrefixOrTimesHelperBit,
}

impl Substep for Step {}

impl AsRef<str> for Step {
    fn as_ref(&self) -> &str {
        match self {
            Self::MaskSourceCredits => "mask_source_credits",
            Self::RandomBitsForComparison => "random_bits_for_comparison",
            Self::IsCapLessThanCurrentContribution => "is_cap_less_than_current_contribution",
            Self::IfCurrentExceedsCapOrElse => "if_current_exceeds_cap_or_else",
            Self::IfNextExceedsCapOrElse => "if_next_exceeds_cap_or_else",
            Self::IfNextEventHasSameMatchKeyOrElse => "if_next_event_has_same_match_key_or_else",
            Self::PrefixOrTimesHelperBit => "prefix_or_times_helper_bit",
        }
    }
}

#[cfg(all(test, not(feature = "shuttle")))]
mod tests {
    use crate::{
        accumulation_test_input,
        ff::{Field, Fp32BitPrime},
        protocol::{
            attribution::{
                credit_capping::credit_capping,
                input::{CreditCappingInputRow, MCCreditCappingInputRow},
            },
            context::Context,
            modulus_conversion::{convert_all_bits, convert_all_bits_local},
            BreakdownKey, MatchKey,
        },
        secret_sharing::SharedValue,
        test_fixture::{input::GenericReportTestInput, Reconstruct, Runner, TestWorld},
    };

    #[tokio::test]
    pub async fn cap() {
        const CAP: u32 = 18;
        const NUM_MULTI_BITS: u32 = 3;
        const EXPECTED: &[u128; 19] = &[0, 0, 18, 0, 0, 0, 0, 0, 0, 0, 2, 0, 0, 0, 10, 0, 0, 6, 0];

        let input: Vec<GenericReportTestInput<Fp32BitPrime, MatchKey, BreakdownKey>> = accumulation_test_input!(
            [
                { is_trigger_report: 0, helper_bit: 0, breakdown_key: 3, credit: 0 },
                { is_trigger_report: 0, helper_bit: 0, breakdown_key: 4, credit: 0 },
                { is_trigger_report: 0, helper_bit: 1, breakdown_key: 4, credit: 19 },
                { is_trigger_report: 1, helper_bit: 1, breakdown_key: 0, credit: 19 },
                { is_trigger_report: 1, helper_bit: 1, breakdown_key: 0, credit: 9 },
                { is_trigger_report: 1, helper_bit: 1, breakdown_key: 0, credit: 7 },
                { is_trigger_report: 1, helper_bit: 1, breakdown_key: 0, credit: 6 },
                { is_trigger_report: 1, helper_bit: 1, breakdown_key: 0, credit: 1 },
                { is_trigger_report: 0, helper_bit: 0, breakdown_key: 1, credit: 0 },
                { is_trigger_report: 1, helper_bit: 0, breakdown_key: 0, credit: 10 },
                { is_trigger_report: 0, helper_bit: 0, breakdown_key: 2, credit: 15 },
                { is_trigger_report: 1, helper_bit: 1, breakdown_key: 0, credit: 15 },
                { is_trigger_report: 1, helper_bit: 1, breakdown_key: 0, credit: 12 },
                { is_trigger_report: 0, helper_bit: 1, breakdown_key: 2, credit: 0 },
                { is_trigger_report: 0, helper_bit: 1, breakdown_key: 2, credit: 10 },
                { is_trigger_report: 1, helper_bit: 1, breakdown_key: 0, credit: 10 },
                { is_trigger_report: 1, helper_bit: 1, breakdown_key: 0, credit: 4 },
                { is_trigger_report: 0, helper_bit: 1, breakdown_key: 5, credit: 6 },
                { is_trigger_report: 1, helper_bit: 1, breakdown_key: 0, credit: 6 },
            ];
            (Fp32BitPrime, MatchKey, BreakdownKey)
        );
        let input_len = input.len();

        let world = TestWorld::default();
        let result = world
            .semi_honest(
                input,
                |ctx, input: Vec<CreditCappingInputRow<Fp32BitPrime, BreakdownKey>>| async move {
                    let bk_shares = input.iter().map(|x| x.breakdown_key.clone());

                    let mut converted_bk_shares = convert_all_bits(
                        &ctx,
                        &convert_all_bits_local(ctx.role(), bk_shares),
                        BreakdownKey::BITS,
                        BreakdownKey::BITS,
                    )
                    .await
                    .unwrap();
                    let converted_bk_shares = converted_bk_shares.pop().unwrap();
                    let modulus_converted_shares = input
                        .iter()
                        .zip(converted_bk_shares)
                        .map(|(row, bk)| {
                            MCCreditCappingInputRow::new(
                                row.is_trigger_report.clone(),
                                row.helper_bit.clone(),
                                bk,
                                row.trigger_value.clone(),
                            )
                        })
                        .collect::<Vec<_>>();

                    credit_capping(ctx, &modulus_converted_shares, CAP)
                        .await
                        .unwrap()
                },
            )
            .await;

        assert_eq!(result[0].len(), input_len);
        assert_eq!(result[1].len(), input_len);
        assert_eq!(result[2].len(), input_len);
        assert_eq!(result[0].len(), EXPECTED.len());

        for (i, expected) in EXPECTED.iter().enumerate() {
            let v = [
                &result[0][i].credit,
                &result[1][i].credit,
                &result[2][i].credit,
            ]
            .reconstruct();
            assert_eq!(v.as_u128(), *expected);
        }
    }
}<|MERGE_RESOLUTION|>--- conflicted
+++ resolved
@@ -267,12 +267,7 @@
     T: LinearSecretSharing<F> + BasicProtocols<C, F>,
 {
     let num_rows = input.len();
-<<<<<<< HEAD
     let cap = T::share_known_value(&ctx, F::try_from(cap.into()).unwrap());
-    let mut final_credits = original_credits.to_vec();
-=======
-    let cap = T::share_known_value(&ctx, F::from(cap.into()));
->>>>>>> 88d29b18
 
     // This method implements the logic below:
     //
