--- conflicted
+++ resolved
@@ -1,6 +1,6 @@
-<<<<<<< HEAD
 pub mod aggregate_credit;
 pub mod credit_capping;
+pub mod input;
 
 pub(crate) mod accumulate_credit;
 
@@ -8,95 +8,51 @@
     bits::Serializable,
     error::Error,
     ff::Field,
-    protocol::{context::Context, RecordId, Substep},
+    protocol::{
+        attribution::input::MCAggregateCreditOutputRow, context::Context, RecordId, Substep,
+    },
     repeat64str,
-    secret_sharing::{
-        replicated::semi_honest::AdditiveShare as Replicated,
-        Arithmetic as ArithmeticSecretSharing, SecretSharing,
-    },
+    secret_sharing::{Arithmetic as ArithmeticSecretSharing, SecretSharing},
 };
-use std::io;
+use generic_array::GenericArray;
 
-#[derive(Debug, Clone)]
-pub struct AttributionInputRow<F: Field> {
-    pub is_trigger_bit: Replicated<F>,
-    pub helper_bit: Replicated<F>,
-    pub breakdown_key: Replicated<F>,
-    pub credit: Replicated<F>,
-}
-
-pub type AccumulateCreditOutputRow<F> = AttributionInputRow<F>;
-
-pub type CreditCappingInputRow<F> = AccumulateCreditOutputRow<F>;
-
-pub struct CreditCappingOutputRow<F: Field> {
-    breakdown_key: Replicated<F>,
-    credit: Replicated<F>,
-}
-
-#[derive(Clone, Debug)]
-pub struct CappedCreditsWithAggregationBit<F: Field> {
-    helper_bit: Replicated<F>,
-    aggregation_bit: Replicated<F>,
-    breakdown_key: Replicated<F>,
-    credit: Replicated<F>,
-}
-
-#[allow(dead_code)]
-#[derive(Clone, Debug)]
-pub struct AggregateCreditOutputRow<F: Field> {
-    breakdown_key: Replicated<F>,
-    credit: Replicated<F>,
-}
-=======
-use crate::error::Error;
-use crate::ff::Field;
-use crate::protocol::{context::Context, RecordId, Substep};
-use crate::repeat64str;
-use crate::secret_sharing::{Arithmetic as ArithmeticSecretSharing, SecretSharing};
-
-pub(crate) mod accumulate_credit;
-pub mod aggregate_credit;
-pub mod credit_capping;
-pub mod input;
->>>>>>> 91831dc7
-
-impl<F: Field> AggregateCreditOutputRow<F> {
+impl<F: Field> MCAggregateCreditOutputRow<F> {
     /// Splits the given slice into chunks aligned with the size of this struct and returns an
     /// iterator that produces deserialized instances.
     ///
     /// ## Panics
     /// Panics if the slice buffer is not aligned with the size of this struct.
     pub fn from_byte_slice(slice: &[u8]) -> impl Iterator<Item = Self> + '_ {
-        assert_eq!(0, slice.len() % Self::SIZE_IN_BYTES);
+        assert_eq!(0, slice.len() % Self::Size::USIZE);
 
         slice
-            .chunks(Self::SIZE_IN_BYTES)
-            .map(|chunk| Self::deserialize(chunk).unwrap())
+            .chunks(Self::Size::USIZE)
+            .map(|chunk| Self::deserialize(GenericArray::clone_from_slice(chunk)).unwrap())
     }
 }
 
-impl<F: Field> Serializable for AggregateCreditOutputRow<F> {
-    const SIZE_IN_BYTES: usize = Replicated::<F>::SIZE_IN_BYTES * 2;
-
-    fn serialize(self, buf: &mut [u8]) -> io::Result<()> {
-        self.breakdown_key.serialize(buf)?;
-        self.credit
-            .serialize(&mut buf[Replicated::<F>::SIZE_IN_BYTES..])?;
-
-        Ok(())
-    }
-
-    fn deserialize(buf: &[u8]) -> io::Result<Self> {
-        let breakdown_key = Replicated::<F>::deserialize(buf)?;
-        let credit = Replicated::<F>::deserialize(&buf[Replicated::<F>::SIZE_IN_BYTES..])?;
-
-        Ok(Self {
-            breakdown_key,
-            credit,
-        })
-    }
-}
+// TODO: fix serialization here
+// impl<F: Field> Serializable for AggregateCreditOutputRow<F> {
+//     const SIZE_IN_BYTES: usize = Replicated::<F>::SIZE_IN_BYTES * 2;
+//
+//     fn serialize(self, buf: &mut [u8]) -> io::Result<()> {
+//         self.breakdown_key.serialize(buf)?;
+//         self.credit
+//             .serialize(&mut buf[Replicated::<F>::SIZE_IN_BYTES..])?;
+//
+//         Ok(())
+//     }
+//
+//     fn deserialize(buf: &[u8]) -> io::Result<Self> {
+//         let breakdown_key = Replicated::<F>::deserialize(buf)?;
+//         let credit = Replicated::<F>::deserialize(&buf[Replicated::<F>::SIZE_IN_BYTES..])?;
+//
+//         Ok(Self {
+//             breakdown_key,
+//             credit,
+//         })
+//     }
+// }
 
 /// Returns `true_value` if `condition` is a share of 1, else `false_value`.
 async fn if_else<F, C, S>(
