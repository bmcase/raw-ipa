--- conflicted
+++ resolved
@@ -144,13 +144,8 @@
 /// ![Shuffle steps][shuffle]
 pub async fn shuffle_shares<F: Field>(
     input: Vec<Replicated<F>>,
-<<<<<<< HEAD
-    random_permutations: (&[u32], &[u32]),
+    random_permutations: &(Vec<u32>, Vec<u32>),
     ctx: SemiHonestContext<'_, F>,
-=======
-    random_permutations: &(Vec<u32>, Vec<u32>),
-    ctx: ProtocolContext<'_, Replicated<F>, F>,
->>>>>>> e2d070ec
 ) -> Result<Vec<Replicated<F>>, Error> {
     let input = shuffle_or_unshuffle_once(
         input,
@@ -184,13 +179,8 @@
 /// ![Unshuffle steps][unshuffle]
 pub async fn unshuffle_shares<F: Field>(
     input: Vec<Replicated<F>>,
-<<<<<<< HEAD
-    random_permutations: (&[u32], &[u32]),
+    random_permutations: &(Vec<u32>, Vec<u32>),
     ctx: SemiHonestContext<'_, F>,
-=======
-    random_permutations: &(Vec<u32>, Vec<u32>),
-    ctx: ProtocolContext<'_, Replicated<F>, F>,
->>>>>>> e2d070ec
 ) -> Result<Vec<Replicated<F>>, Error> {
     let input = shuffle_or_unshuffle_once(
         input,
