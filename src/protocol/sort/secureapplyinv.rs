--- conflicted
+++ resolved
@@ -1,29 +1,13 @@
+use crate::protocol::context::SemiHonestContext;
 use crate::{
     error::Error,
     ff::Field,
-<<<<<<< HEAD
-    protocol::{
-        context::Context,
-        reveal::reveal_permutation,
-        sort::ApplyInvStep::{RevealPermutation, ShuffleInputs, ShufflePermutation},
-    },
-=======
-    protocol::{context::ProtocolContext, sort::ApplyInvStep::ShuffleInputs},
->>>>>>> e2d070ec
+    protocol::{context::Context, sort::ApplyInvStep::ShuffleInputs},
     secret_sharing::Replicated,
 };
 use embed_doc_image::embed_doc_image;
 
-<<<<<<< HEAD
-use super::{
-    apply::apply_inv,
-    shuffle::{get_two_of_three_random_permutations, shuffle_shares},
-};
-use crate::protocol::context::SemiHonestContext;
-use futures::future::try_join;
-=======
 use super::{apply::apply_inv, shuffle::shuffle_shares};
->>>>>>> e2d070ec
 
 /// This is an implementation of ApplyInv (Algorithm 4) found in the paper:
 /// "An Efficient Secure Three-Party Sorting Protocol with an Honest Majority"
@@ -68,6 +52,7 @@
     use proptest::prelude::Rng;
     use rand::seq::SliceRandom;
 
+    use crate::protocol::context::Context;
     use crate::{
         ff::Fp31,
         protocol::{
