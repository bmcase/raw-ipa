use crate::{
    error::Error,
    ff::Field,
    protocol::{
        basics::reveal_permutation,
        context::Context,
<<<<<<< HEAD
        sort::SortStep::{ApplyInv, BitPermutationStep, ComposeStep, ShuffleRevealPermutation},
=======
        reveal::reveal_permutation,
        sort::SortStep::{
            ApplyInv, BitPermutationStep, ComposeStep, ShuffleRevealPermutation, SortKeys,
        },
>>>>>>> 7cba9176
        sort::{
            bit_permutation::bit_permutation,
            ShuffleRevealStep::{RevealPermutation, ShufflePermutation},
        },
        IpaProtocolStep::Sort,
    },
    secret_sharing::{Replicated, SecretSharing},
};

use super::{
    compose::compose,
    secureapplyinv::secureapplyinv,
    shuffle::{get_two_of_three_random_permutations, shuffle_shares},
};
use crate::protocol::context::SemiHonestContext;
use crate::protocol::sort::ShuffleRevealStep::GeneratePermutation;
use embed_doc_image::embed_doc_image;

#[derive(Debug)]
/// This object contains the output of `shuffle_and_reveal_permutation`
/// i) `revealed` permutation after shuffling
/// ii) Random permutations: each helper knows 2/3 of random permutations. This is then used for shuffle protocol.
pub struct RevealedAndRandomPermutations {
    pub revealed: Vec<u32>,
    pub randoms_for_shuffle: (Vec<u32>, Vec<u32>),
}

/// This is an implementation of `OptApplyInv` (Algorithm 13) and `OptCompose` (Algorithm 14) described in:
/// "An Efficient Secure Three-Party Sorting Protocol with an Honest Majority"
/// by K. Chida, K. Hamada, D. Ikarashi, R. Kikuchi, N. Kiribuchi, and B. Pinkas
/// <https://eprint.iacr.org/2019/695.pdf>.
pub(super) async fn shuffle_and_reveal_permutation<
    F: Field,
    S: SecretSharing<F>,
    C: Context<F, Share = S>,
>(
    ctx: C,
    input_len: u32,
    input_permutation: Vec<S>,
) -> Result<RevealedAndRandomPermutations, Error> {
    let random_permutations_for_shuffle = get_two_of_three_random_permutations(
        input_len,
        ctx.narrow(&GeneratePermutation).prss_rng(),
    );

    let shuffled_permutation = shuffle_shares(
        input_permutation,
        (
            random_permutations_for_shuffle.0.as_slice(),
            random_permutations_for_shuffle.1.as_slice(),
        ),
        ctx.narrow(&ShufflePermutation),
    )
    .await?;

    // TODO: THIS IS WHERE VALIDATOR WILL BE CALLED!
    let revealed_permutation =
        reveal_permutation(ctx.narrow(&RevealPermutation), &shuffled_permutation).await?;

    Ok(RevealedAndRandomPermutations {
        revealed: revealed_permutation,
        randoms_for_shuffle: random_permutations_for_shuffle,
    })
}

/// This is an implementation of `GenPerm` (Algorithm 6) described in:
/// "An Efficient Secure Three-Party Sorting Protocol with an Honest Majority"
/// by K. Chida, K. Hamada, D. Ikarashi, R. Kikuchi, N. Kiribuchi, and B. Pinkas
/// <https://eprint.iacr.org/2019/695.pdf>.
#[embed_doc_image("semi_honest_sort", "images/sort/semi-honest-sort.png")]
/// This protocol generates permutation of a stable sort for the given shares of inputs.
/// ![Generate sort permutation steps][semi_honest_sort]
/// Steps
/// For the 0th bit
/// 1. Get replicated shares in Field using modulus conversion
/// 2. Compute bit permutation that sorts 0th bit
/// For 1st to N-1th bit of input share
/// 1. Shuffle and reveal the i-1th composition
/// 2. Get replicated shares in Field using modulus conversion
/// 3. Sort ith bit based on i-1th bits by applying i-1th composition on ith bit
/// 4  Compute bit permutation that sorts ith bit
/// 5. Compute ith composition by composing i-1th composition on ith permutation
/// In the end, n-1th composition is returned. This is the permutation which sorts the inputs
pub async fn generate_permutation<F>(
    ctx: SemiHonestContext<'_, F>,
    sort_keys: &[Vec<Replicated<F>>],
    num_bits: u32,
) -> Result<Vec<Replicated<F>>, Error>
where
    F: Field,
{
    let ctx_0 = ctx.narrow(&Sort(0));
    assert_eq!(sort_keys.len(), num_bits as usize);

    let bit_0_permutation =
        bit_permutation(ctx_0.narrow(&BitPermutationStep), &sort_keys[0]).await?;
    let input_len = u32::try_from(sort_keys[0].len()).unwrap(); // safe, we don't sort more that 1B rows

    let mut composed_less_significant_bits_permutation = bit_0_permutation;
    for bit_num in 1..num_bits {
        let ctx_bit = ctx.narrow(&Sort(bit_num));
        let revealed_and_random_permutations = shuffle_and_reveal_permutation(
            ctx_bit.narrow(&ShuffleRevealPermutation),
            input_len,
            composed_less_significant_bits_permutation,
        )
        .await?;

        let bit_i_sorted_by_less_significant_bits = secureapplyinv(
            ctx_bit.narrow(&ApplyInv),
            sort_keys[bit_num as usize].clone(),
            (
                revealed_and_random_permutations
                    .randoms_for_shuffle
                    .0
                    .as_slice(),
                revealed_and_random_permutations
                    .randoms_for_shuffle
                    .1
                    .as_slice(),
            ),
            &revealed_and_random_permutations.revealed,
        )
        .await?;

        let bit_i_permutation = bit_permutation(
            ctx_bit.narrow(&BitPermutationStep),
            &bit_i_sorted_by_less_significant_bits,
        )
        .await?;

        let composed_i_permutation = compose(
            ctx_bit.narrow(&ComposeStep),
            (
                revealed_and_random_permutations
                    .randoms_for_shuffle
                    .0
                    .as_slice(),
                revealed_and_random_permutations
                    .randoms_for_shuffle
                    .1
                    .as_slice(),
            ),
            &revealed_and_random_permutations.revealed,
            bit_i_permutation,
        )
        .await?;
        composed_less_significant_bits_permutation = composed_i_permutation;
    }
    Ok(composed_less_significant_bits_permutation)
}

/// This function takes in a semihonest context and sort keys, generates a sort permutation, shuffles and reveals it and
/// returns both shuffle-revealed permutation and 2/3 randoms which were used to shuffle the permutation
/// The output of this can be applied to any of semihonest/malicious context
/// # Panics
/// If unable to convert sort keys length to u32
/// # Errors
/// If unable to convert sort keys length to u32
pub async fn generate_permutation_and_reveal_shuffled<F: Field>(
    ctx: SemiHonestContext<'_, F>,
    sort_keys: &[Vec<Replicated<F>>],
    num_bits: u32,
) -> Result<RevealedAndRandomPermutations, Error> {
    let sort_permutation = generate_permutation(ctx.narrow(&SortKeys), sort_keys, num_bits).await?;
    shuffle_and_reveal_permutation(
        ctx.narrow(&ShuffleRevealPermutation),
        u32::try_from(sort_keys[0].len()).unwrap(),
        sort_permutation,
    )
    .await
}

#[cfg(all(test, not(feature = "shuttle")))]
mod tests {
    use std::iter::zip;

    use crate::protocol::modulus_conversion::{convert_all_bits, convert_all_bits_local};
    use crate::rand::{thread_rng, Rng};
    use rand::seq::SliceRandom;

    use crate::protocol::context::{Context, SemiHonestContext};
    use crate::test_fixture::{join3, MaskedMatchKey, Runner};
    use crate::{
        ff::{Field, Fp31},
        protocol::{
            sort::generate_permutation::{generate_permutation, shuffle_and_reveal_permutation},
            QueryId,
        },
        test_fixture::{generate_shares, Reconstruct, TestWorld},
    };

    #[tokio::test]
    pub async fn semi_honest() {
        const COUNT: usize = 5;

        let world = TestWorld::new(QueryId);
        let mut rng = thread_rng();

        let mut match_keys = Vec::with_capacity(COUNT);
        match_keys.resize_with(COUNT, || MaskedMatchKey::mask(rng.gen()));

        let mut expected = match_keys
            .iter()
            .map(|mk| u64::from(*mk))
            .collect::<Vec<_>>();
        expected.sort_unstable();

        let result = world
            .semi_honest(
                match_keys.clone(),
                |ctx: SemiHonestContext<Fp31>, mk_shares| async move {
                    let local_lists =
                        convert_all_bits_local(ctx.role(), &mk_shares, MaskedMatchKey::BITS);
                    let converted_shares = convert_all_bits(&ctx, &local_lists).await.unwrap();
                    generate_permutation(
                        ctx.narrow("sort"),
                        &converted_shares,
                        MaskedMatchKey::BITS,
                    )
                    .await
                    .unwrap()
                },
            )
            .await;

        let mut mpc_sorted_list = (0..u64::try_from(COUNT).unwrap()).collect::<Vec<_>>();
        for (match_key, index) in zip(match_keys, result.reconstruct()) {
            mpc_sorted_list[index.as_u128() as usize] = u64::from(match_key);
        }

        assert_eq!(expected, mpc_sorted_list);
    }

    #[tokio::test]
    pub async fn test_shuffle_and_reveal_permutation() {
        const BATCHSIZE: u32 = 25;

        let mut rng = thread_rng();

        let mut permutation: Vec<u32> = (0..BATCHSIZE).collect();
        permutation.shuffle(&mut rng);

        let world = TestWorld::new(QueryId);
        let [ctx0, ctx1, ctx2] = world.contexts();
        let permutation: Vec<u128> = permutation.iter().map(|x| u128::from(*x)).collect();

        let [perm0, perm1, perm2] = generate_shares::<Fp31>(&permutation);

        let h0_future =
            shuffle_and_reveal_permutation(ctx0.narrow("shuffle_reveal"), BATCHSIZE, perm0);
        let h1_future =
            shuffle_and_reveal_permutation(ctx1.narrow("shuffle_reveal"), BATCHSIZE, perm1);
        let h2_future =
            shuffle_and_reveal_permutation(ctx2.narrow("shuffle_reveal"), BATCHSIZE, perm2);

        let perms_and_randoms = join3(h0_future, h1_future, h2_future).await;

        assert_eq!(perms_and_randoms[0].revealed, perms_and_randoms[1].revealed);
        assert_eq!(perms_and_randoms[1].revealed, perms_and_randoms[2].revealed);

        assert_eq!(
            perms_and_randoms[0].randoms_for_shuffle.0,
            perms_and_randoms[2].randoms_for_shuffle.1
        );
        assert_eq!(
            perms_and_randoms[1].randoms_for_shuffle.0,
            perms_and_randoms[0].randoms_for_shuffle.1
        );
        assert_eq!(
            perms_and_randoms[2].randoms_for_shuffle.0,
            perms_and_randoms[1].randoms_for_shuffle.1
        );
    }
}<|MERGE_RESOLUTION|>--- conflicted
+++ resolved
@@ -4,14 +4,9 @@
     protocol::{
         basics::reveal_permutation,
         context::Context,
-<<<<<<< HEAD
-        sort::SortStep::{ApplyInv, BitPermutationStep, ComposeStep, ShuffleRevealPermutation},
-=======
-        reveal::reveal_permutation,
         sort::SortStep::{
             ApplyInv, BitPermutationStep, ComposeStep, ShuffleRevealPermutation, SortKeys,
         },
->>>>>>> 7cba9176
         sort::{
             bit_permutation::bit_permutation,
             ShuffleRevealStep::{RevealPermutation, ShufflePermutation},
