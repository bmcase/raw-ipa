--- conflicted
+++ resolved
@@ -1,12 +1,9 @@
 pub mod bit_permutations;
 mod compose;
 pub mod reshare;
-<<<<<<< HEAD
 
 mod apply;
-=======
 mod secureapplyinv;
->>>>>>> 46642796
 mod shuffle;
 
 use super::Step;
