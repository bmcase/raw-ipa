mod attribution;
mod batch;
pub mod context;
mod modulus_conversion;
pub mod prss;
mod reveal;
mod reveal_additive_binary;
mod securemul;
pub mod sort;

<<<<<<< HEAD
use crate::error::Error;
use crate::helpers::prss::SpaceIndex;
use crate::protocol::sort::SortStep;
use std::fmt::{Debug, Display, Formatter};
use std::hash::Hash;
=======
#[cfg(debug_assertions)]
use std::{
    collections::HashSet,
    sync::{Arc, Mutex},
};
use std::{fmt::Debug, hash::Hash};

/// Defines a unique step of the IPA protocol at a given level of implementation.
///
/// Any stage of the protocol execution will involve multiple steps.  Each of these steps
/// then might involve executing a process that can be broken down into further steps.
/// Ultimately, there will be processes that need to invoke functions on a PRSS or send
/// data to another helper that needs to be uniquely identified.
///
/// Steps are therefore composed into a hierarchy where top-level steps describe major
/// building blocks for a protocol (such as sort shares, convert shares, apply DP, etc...),
/// intermediate processes describe reusable processes (like shuffling), and steps at the
/// lowest level unique identify multiplications.
///
/// Steps are therefore composed into a `UniqueStepIdentifier`, which collects the complete
/// hierarchy of steps at each layer into a unique identifier.
pub trait Step: AsRef<str> {}

// In test code, allow a string (or string reference) to be used as a `Step`.
#[cfg(any(feature = "test-fixture", debug_assertions))]
impl Step for String {}
#[cfg(any(feature = "test-fixture", debug_assertions))]
impl Step for str {}
>>>>>>> 83b1bb35

/// The representation of a unique step in protocol execution.
///
/// This gathers context from multiple layers of execution. Each stage of execution has its
/// own description of the different steps it takes.  Individual components are identified
/// using an implementation of `Step`.  This type combines those with the identifiers from
/// outer functional layers to form this unique identifier.
///
/// This allows each stage of execution to be uniquely identified, while still
/// enabling functional decomposition.
///
/// Underneath, this just takes the string value of each step and concatenates them,
/// with a "/" between each component.
///
/// For example, you might have a high-level process with three steps "a", "b", and "c".
/// Step "a" comprises two actions "x" and "y", but "b" and "c" are atomic actions.
/// Step "a" would be executed with a context identifier of "protocol/a", which it
///  would `narrow()` into "protocol/a/x" and "protocol/a/y" to produce a final set
/// of identifiers: ".../a/x", ".../a/y", ".../b", and ".../c".
///
<<<<<<< HEAD
/// See `IPAProtocolStep` for a canonical implementation of this trait. Every time we switch to
/// use a new circuit, there will be an additional struct/enum that implements `Step`, but eventually
/// it should converge to a single implementation.
pub trait Step:
    Copy + Clone + Debug + Display + Eq + Hash + Send + TryFrom<String, Error = Error> + 'static
{
}

/// Set of steps that define the IPA protocol.
#[derive(Debug, Copy, Clone, PartialEq, Eq, Hash)]
pub enum IPAProtocolStep {
    /// Convert from XOR shares to Replicated shares
    ConvertShares,
    /// Sort shares by the match key
    Sort(SortStep),
}

impl IPAProtocolStep {
    const CONVERT_SHARES_STR: &'static str = "convert-shares";
    const SORT_STR: &'static str = "sort";
}

impl TryFrom<String> for IPAProtocolStep {
    type Error = Error;

    fn try_from(value: String) -> Result<Self, Self::Error> {
        let value = value.strip_prefix('/').unwrap_or(&value).to_lowercase();
        if value == Self::CONVERT_SHARES_STR {
            Ok(Self::ConvertShares)
        } else if let Some(rem) = value.strip_prefix(Self::SORT_STR) {
            Ok(Self::Sort(String::from(rem).try_into()?))
        } else {
            Err(Error::path_parse_error(&value))
        }
    }
}

impl Display for IPAProtocolStep {
    fn fmt(&self, f: &mut Formatter<'_>) -> std::fmt::Result {
        match self {
            Self::ConvertShares => write!(f, "{}", Self::CONVERT_SHARES_STR),
            Self::Sort(_) => write!(f, "{}", Self::SORT_STR),
=======
/// Note that the implementation of this context might change to use a different
/// (possible more efficient) representation.  It is probably not particularly efficient
/// to be cloning this object all over the place.  Of course, a string is pretty useful
/// from a debugging perspective.
#[derive(Clone, Debug)]
pub struct UniqueStepId {
    id: String,
    /// This tracks the different values that have been provided to `narrow()`.
    #[cfg(debug_assertions)]
    used: Arc<Mutex<HashSet<String>>>,
}

impl Hash for UniqueStepId {
    fn hash<H: std::hash::Hasher>(&self, state: &mut H) {
        state.write(self.id.as_bytes());
    }
}

impl PartialEq for UniqueStepId {
    fn eq(&self, other: &Self) -> bool {
        self.id == other.id
    }
}
impl Eq for UniqueStepId {}

impl UniqueStepId {
    /// Narrow the scope of the step identifier.
    /// # Panics
    /// In a debug build, this checks that the same refine call isn't run twice and that the string
    /// value of the step doesn't include '/' (which would lead to a bad outcome).
    #[must_use]
    pub fn narrow<S: Step + ?Sized>(&self, step: &S) -> Self {
        #[cfg(debug_assertions)]
        {
            let s = String::from(step.as_ref());
            assert!(!s.contains('/'), "The string for a step cannot contain '/'");
            assert!(
                self.used.lock().unwrap().insert(s),
                "Refined '{}' with step '{}' twice",
                self.id,
                step.as_ref(),
            );
>>>>>>> 83b1bb35
        }

        Self {
            id: self.id.clone() + "/" + step.as_ref(),
            #[cfg(debug_assertions)]
            used: Arc::new(Mutex::new(HashSet::new())),
        }
    }
}

impl Default for UniqueStepId {
    // TODO(mt): this should might be better if it were to be constructed from
    // a QueryId rather than using a default.
    fn default() -> Self {
        Self {
            id: String::from("protocol"),
            #[cfg(debug_assertions)]
            used: Arc::new(Mutex::new(HashSet::new())),
        }
    }
}

impl AsRef<str> for UniqueStepId {
    fn as_ref(&self) -> &str {
        self.id.as_str()
    }
}

/// Set of steps that define the IPA protocol.
#[derive(Copy, Clone, PartialEq, Eq, Hash, Debug)]
pub enum IpaProtocolStep {
    /// Convert from XOR shares to Replicated shares
    ConvertShares,
    /// Sort shares by the match key
    Sort,
    /// Perform attribution.
    Attribution,
}

impl Step for IpaProtocolStep {}

impl AsRef<str> for IpaProtocolStep {
    fn as_ref(&self) -> &str {
        match self {
            Self::ConvertShares => "convert",
            Self::Sort => "sort",
            Self::Attribution => "attribution",
        }
    }
}

/// Unique identifier of the MPC query requested by report collectors
/// TODO: Generating this unique id may be tricky as it may involve communication between helpers and
/// them collaborating on constructing this unique id. These details haven't been flushed out yet,
/// so for now it is just an empty struct. Once we know more about it, we will make necessary
/// amendments to it
#[derive(Copy, Clone, Debug, PartialEq, Eq, Hash)]
#[cfg_attr(
    feature = "serde",
    derive(serde::Deserialize),
    serde(try_from = "String")
)]
pub struct QueryId;

impl Display for QueryId {
    fn fmt(&self, f: &mut Formatter<'_>) -> std::fmt::Result {
        // dummy value for now
        write!(f, "0")
    }
}

impl TryFrom<String> for QueryId {
    type Error = Error;

    fn try_from(value: String) -> Result<Self, Self::Error> {
        // dummy value for now
        (value == "0")
            .then_some(QueryId)
            .ok_or_else(|| Error::path_parse_error(&value))
    }
}

/// Unique identifier of the record inside the query. Support up to `$2^32$` max records because
/// of the assumption that the maximum input is 1B records per query.
#[derive(Copy, Clone, Debug, PartialEq, Eq, Hash)]
#[cfg_attr(feature = "enable-serde", derive(serde::Serialize, serde::Deserialize))]
pub struct RecordId(u32);

impl From<u32> for RecordId {
    fn from(v: u32) -> Self {
        RecordId(v)
    }
}

impl From<RecordId> for u128 {
    fn from(r: RecordId) -> Self {
        r.0.into()
    }
}<|MERGE_RESOLUTION|>--- conflicted
+++ resolved
@@ -8,19 +8,15 @@
 mod securemul;
 pub mod sort;
 
-<<<<<<< HEAD
 use crate::error::Error;
-use crate::helpers::prss::SpaceIndex;
-use crate::protocol::sort::SortStep;
 use std::fmt::{Debug, Display, Formatter};
 use std::hash::Hash;
-=======
+
 #[cfg(debug_assertions)]
 use std::{
     collections::HashSet,
     sync::{Arc, Mutex},
 };
-use std::{fmt::Debug, hash::Hash};
 
 /// Defines a unique step of the IPA protocol at a given level of implementation.
 ///
@@ -43,7 +39,6 @@
 impl Step for String {}
 #[cfg(any(feature = "test-fixture", debug_assertions))]
 impl Step for str {}
->>>>>>> 83b1bb35
 
 /// The representation of a unique step in protocol execution.
 ///
@@ -64,55 +59,16 @@
 ///  would `narrow()` into "protocol/a/x" and "protocol/a/y" to produce a final set
 /// of identifiers: ".../a/x", ".../a/y", ".../b", and ".../c".
 ///
-<<<<<<< HEAD
-/// See `IPAProtocolStep` for a canonical implementation of this trait. Every time we switch to
-/// use a new circuit, there will be an additional struct/enum that implements `Step`, but eventually
-/// it should converge to a single implementation.
-pub trait Step:
-    Copy + Clone + Debug + Display + Eq + Hash + Send + TryFrom<String, Error = Error> + 'static
-{
-}
-
-/// Set of steps that define the IPA protocol.
-#[derive(Debug, Copy, Clone, PartialEq, Eq, Hash)]
-pub enum IPAProtocolStep {
-    /// Convert from XOR shares to Replicated shares
-    ConvertShares,
-    /// Sort shares by the match key
-    Sort(SortStep),
-}
-
-impl IPAProtocolStep {
-    const CONVERT_SHARES_STR: &'static str = "convert-shares";
-    const SORT_STR: &'static str = "sort";
-}
-
-impl TryFrom<String> for IPAProtocolStep {
-    type Error = Error;
-
-    fn try_from(value: String) -> Result<Self, Self::Error> {
-        let value = value.strip_prefix('/').unwrap_or(&value).to_lowercase();
-        if value == Self::CONVERT_SHARES_STR {
-            Ok(Self::ConvertShares)
-        } else if let Some(rem) = value.strip_prefix(Self::SORT_STR) {
-            Ok(Self::Sort(String::from(rem).try_into()?))
-        } else {
-            Err(Error::path_parse_error(&value))
-        }
-    }
-}
-
-impl Display for IPAProtocolStep {
-    fn fmt(&self, f: &mut Formatter<'_>) -> std::fmt::Result {
-        match self {
-            Self::ConvertShares => write!(f, "{}", Self::CONVERT_SHARES_STR),
-            Self::Sort(_) => write!(f, "{}", Self::SORT_STR),
-=======
 /// Note that the implementation of this context might change to use a different
 /// (possible more efficient) representation.  It is probably not particularly efficient
 /// to be cloning this object all over the place.  Of course, a string is pretty useful
 /// from a debugging perspective.
 #[derive(Clone, Debug)]
+#[cfg_attr(
+    feature = "enable-serde",
+    derive(serde::Serialize, serde::Deserialize),
+    serde(from = "String", into = "String")
+)]
 pub struct UniqueStepId {
     id: String,
     /// This tracks the different values that have been provided to `narrow()`.
@@ -150,7 +106,6 @@
                 self.id,
                 step.as_ref(),
             );
->>>>>>> 83b1bb35
         }
 
         Self {
@@ -176,6 +131,22 @@
 impl AsRef<str> for UniqueStepId {
     fn as_ref(&self) -> &str {
         self.id.as_str()
+    }
+}
+
+impl From<String> for UniqueStepId {
+    fn from(id: String) -> Self {
+        UniqueStepId {
+            id,
+            #[cfg(debug_assertions)]
+            used: Arc::new(Mutex::new(HashSet::new())),
+        }
+    }
+}
+
+impl From<UniqueStepId> for String {
+    fn from(step: UniqueStepId) -> Self {
+        step.id
     }
 }
 
