--- conflicted
+++ resolved
@@ -12,17 +12,11 @@
     bits::{BitArray40, BitArray8},
     error::Error,
 };
-<<<<<<< HEAD
-use std::fmt::{Debug, Display, Formatter};
-use std::hash::Hash;
-use std::ops::AddAssign;
-=======
 use std::{
-    fmt::{Debug, Formatter},
+    fmt::{Debug, Display, Formatter},
     hash::Hash,
     ops::AddAssign,
 };
->>>>>>> db73e062
 
 pub type MatchKey = BitArray40;
 pub type BreakdownKey = BitArray8;
