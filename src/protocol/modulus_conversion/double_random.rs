--- conflicted
+++ resolved
@@ -11,21 +11,6 @@
     },
     secret_sharing::Replicated,
 };
-<<<<<<< HEAD
-use serde::{Deserialize, Serialize};
-
-#[derive(Debug, Clone, Copy, Serialize, Deserialize, Default)]
-pub struct ReplicatedBinary(bool, bool);
-
-impl ReplicatedBinary {
-    #[must_use]
-    #[allow(dead_code)]
-    pub fn new(a: bool, b: bool) -> Self {
-        Self(a, b)
-    }
-}
-=======
->>>>>>> 46642796
 
 #[derive(Debug, Clone, Copy, PartialEq, Eq, Hash)]
 enum Step {
