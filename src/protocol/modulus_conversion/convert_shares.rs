--- conflicted
+++ resolved
@@ -22,7 +22,7 @@
 use crate::{
     error::Error,
     exact::ExactSizeStream,
-    ff::{Field, GaloisField, PrimeField},
+    ff::{Field, GaloisField, Gf2, PrimeField},
     helpers::Role,
     protocol::{
         basics::{SecureMul, ZeroPositions},
@@ -48,29 +48,6 @@
 };
 use typenum::Bit;
 
-<<<<<<< HEAD
-/// This takes a replicated secret sharing of a sequence of bits (in a packed format)
-/// and converts them, one bit-place at a time, to secret sharings of that bit value (either one or zero) in the target field.
-///
-/// This file is somewhat inspired by Algorithm D.3 from <https://eprint.iacr.org/2018/387.pdf>
-/// "Efficient generation of a pair of random shares for small number of parties"
-///
-/// This protocol takes as input such a 3-way random binary replicated secret-sharing,
-/// and produces a 3-party replicated secret-sharing of the same value in a target field
-/// of the caller's choosing.
-/// Example:
-/// For input binary sharing: (0, 1, 1) -> which is a sharing of 0 in `Z_2`
-/// sample output in `Z_31` could be: (22, 19, 21) -> also a sharing of 0 in `Z_31`
-/// This transformation is simple:
-/// The original can be conceived of as r = b0 ⊕ b1 ⊕ b2
-/// Each of the 3 bits can be trivially converted into a 3-way secret sharing in `Z_p`
-/// So if the second bit is a '1', we can make a 3-way secret sharing of '1' in `Z_p`
-/// as (0, 1, 0).
-/// Now we simply need to XOR these three sharings together in `Z_p`. This is easy because
-/// we know the secret-shared values are all either 0, or 1. As such, the XOR operation
-/// is equivalent to fn xor(a, b) { a + b - 2*a*b }
-=======
->>>>>>> 53d2b781
 #[derive(Debug, Clone, Copy, PartialEq, Eq, Hash)]
 enum Step {
     Xor1,
@@ -124,11 +101,13 @@
     }
 }
 
-<<<<<<< HEAD
 pub trait ToBitConversionTriples {
     /// Get the maximum number of bits that can be produced for this type.
+    ///
+    /// Note that this should be an associated constant, but one of the implementations would then need
+    /// const generics to be more fully available in the language, so this is a method instead.  For now.
+
     fn bits(&self) -> u32;
-
     /// Produce a `BitConversionTriple` for the given role and bit index.
     fn triple<F: PrimeField>(&self, role: Role, i: u32) -> BitConversionTriple<Replicated<F>>;
 
@@ -154,6 +133,18 @@
     }
 }
 
+impl ToBitConversionTriples for BitDecomposed<Replicated<Gf2>> {
+    fn bits(&self) -> u32 {
+        u32::try_from(self.len()).unwrap()
+    }
+
+    fn triple<F: PrimeField>(&self, role: Role, i: u32) -> BitConversionTriple<Replicated<F>> {
+        const BIT0: u32 = 0;
+        let i = usize::try_from(i).unwrap();
+        BitConversionTriple::new(role, self[i].left()[BIT0], self[i].right()[BIT0])
+    }
+}
+
 #[pin_project]
 pub struct LocalBitConverter<F, V, S>
 where
@@ -212,20 +203,6 @@
     V: ToBitConversionTriples,
     S: Stream<Item = V> + Send,
 {
-=======
-#[must_use]
-pub fn convert_all_bits_local<F: Field, B: GaloisField>(
-    helper_role: Role,
-    input: impl Iterator<Item = Replicated<B>>,
-) -> Vec<BitDecomposed<BitConversionTriple<Replicated<F>>>> {
-    input
-        .map(move |record| {
-            BitDecomposed::decompose(B::BITS, |bit_index| {
-                convert_bit_local::<F, B>(helper_role, bit_index, &record)
-            })
-        })
-        .collect::<Vec<_>>()
->>>>>>> 53d2b781
 }
 
 /// Convert a locally-decomposed single bit into field elements.
@@ -269,70 +246,20 @@
 /// Propagates errors from convert shares
 /// # Panics
 /// Propagates panics from convert shares
-<<<<<<< HEAD
 pub fn convert_some_bits<F, V, C, S, VS>(
     ctx: C,
     binary_shares: VS,
     bit_range: Range<u32>,
-) -> impl Stream<Item = Result<Vec<S>, Error>>
-=======
-#[tracing::instrument(name = "modulus_conversion", skip_all, fields(bits = %num_bits, parallel = %num_multi_bits, gate = %ctx.gate()))]
-pub async fn convert_all_bits<F, C, S>(
-    ctx: &C,
-    locally_converted_bits: &[BitDecomposed<BitConversionTriple<S>>],
-    num_bits: u32,
-    num_multi_bits: u32,
-) -> Result<Vec<Vec<BitDecomposed<S>>>, Error>
-where
-    F: Field,
-    C: Context,
-    S: LinearSecretSharing<F> + SecureMul<C>,
-{
-    let ctx = ctx.set_total_records(locally_converted_bits.len());
-
-    let all_bits = (0..num_bits as usize).collect::<Vec<_>>();
-    // The outer loop is concurrent; the inner is fully sequential.
-    ctx.parallel_join(all_bits.chunks(num_multi_bits as usize).map(|chunk| {
-        assert_send(
-            ctx.try_join(
-                zip(locally_converted_bits, repeat(ctx.clone()))
-                    .enumerate()
-                    .map(move |(idx, (record, ctx))| async move {
-                        convert_bit_list(
-                            ctx.narrow(&IpaProtocolStep::ModulusConversion(
-                                chunk[0].try_into().unwrap(),
-                            )),
-                            &chunk.iter().map(|i| &record[*i]).collect::<Vec<_>>(),
-                            RecordId::from(idx),
-                        )
-                        .await
-                    }),
-            ),
-        )
-    }))
-    .await
-}
-
-/// # Errors
-/// Propagates errors from convert shares
-/// # Panics
-/// Propagates panics from convert shares
-pub async fn convert_bit_list<F, C, S>(
-    ctx: C,
-    locally_converted_bits: &[&BitConversionTriple<S>],
-    record_id: RecordId,
-) -> Result<BitDecomposed<S>, Error>
->>>>>>> 53d2b781
+) -> impl Stream<Item = Result<BitDecomposed<S>, Error>>
 where
     F: PrimeField,
     V: ToBitConversionTriples,
     C: UpgradedContext<F, Share = S>,
     S: LinearSecretSharing<F> + SecureMul<C>,
     VS: Stream<Item = V> + Unpin + Send,
-    for<'u> UpgradeContext<'u, C, F>:
+    for<'u> UpgradeContext<'u, C, F, RecordId>:
         UpgradeToMalicious<'u, BitConversionTriple<Replicated<F>>, BitConversionTriple<C::Share>>,
 {
-<<<<<<< HEAD
     let active = ctx.active_work();
     let locally_converted = LocalBitConverter::new(ctx.role(), binary_shares, bit_range);
 
@@ -340,38 +267,23 @@
         (ctx, locally_converted, RecordId::FIRST),
         |(ctx, mut locally_converted, record_id)| async move {
             let Some(triple) = locally_converted.next().await else { return None; };
-            let converted = ctx.parallel_join(
-                zip(
-                    (0..).map(|i| ctx.narrow(&IpaProtocolStep::ModulusConversion(i))),
-                    triple,
-                )
-                .map(|(ctx, triple)| async move {
-                    let upgraded = ctx.upgrade_for(record_id, triple).await?;
-                    convert_bit(ctx, record_id, &upgraded).await
-                }),
-            );
+            let iter = zip(
+                (0..).map(|i| ctx.narrow(&IpaProtocolStep::ModulusConversion(i))),
+                triple,
+            )
+            .map(|(ctx, triple)| async move {
+                let upgraded = ctx.upgrade_for(record_id, triple).await?;
+                convert_bit(ctx, record_id, &upgraded).await
+            });
+            let converted = async move {
+                #[allow(clippy::disallowed_methods)] // Just in this one place.
+                let bits = futures::future::try_join_all(iter).await?;
+                Ok(BitDecomposed::new(bits))
+            };
             Some((converted, (ctx, locally_converted, record_id + 1)))
         },
     );
     seq_join(active, stream)
-=======
-    // True concurrency needed here (different contexts).
-    BitDecomposed::try_from(
-        ctx.parallel_join(
-            zip(repeat(ctx.clone()), locally_converted_bits.iter())
-                .enumerate()
-                .map(|(i, (ctx, bit))| async move {
-                    convert_bit(
-                        ctx.narrow(&IpaProtocolStep::ModulusConversion(i.try_into().unwrap())),
-                        record_id,
-                        bit,
-                    )
-                    .await
-                }),
-        )
-        .await?,
-    )
->>>>>>> 53d2b781
 }
 
 #[cfg(all(test, unit_test))]
@@ -425,14 +337,8 @@
         let result: [Replicated<Fp31>; 3] = world
             .malicious(match_key, |ctx, mk_share| async move {
                 let v = ctx.validator();
-<<<<<<< HEAD
                 let m_bit = convert_some_bits(v.context(), once(ready(mk_share)), 0..1)
                     .try_collect::<Vec<_>>()
-=======
-                let m_triples = v.context().upgrade([triple]).await.unwrap();
-                let m_ctx = v.context().set_total_records(1);
-                let m_bit = convert_bit(m_ctx, RecordId::from(0), &m_triples[0])
->>>>>>> 53d2b781
                     .await
                     .unwrap();
                 assert_eq!(m_bit.len(), 1);
@@ -498,12 +404,8 @@
                     let v = ctx.validator();
                     let m_triples = v.context().upgrade([tweaked]).await.unwrap();
                     let m_ctx = v.context().set_total_records(1);
-<<<<<<< HEAD
                     let m_triple = m_ctx.upgrade(tweaked).await.unwrap();
                     let m_bit = super::convert_bit(m_ctx, RecordId::from(0), &m_triple)
-=======
-                    let m_bit = convert_bit(m_ctx, RecordId::from(0), &m_triples[0])
->>>>>>> 53d2b781
                         .await
                         .unwrap();
                     let err = v
