use crate::{
    bits::BitArray,
    error::Error,
    ff::Field,
    helpers::Role,
    protocol::{
        basics::ZeroPositions, boolean::xor_sparse, context::Context, IpaProtocolStep, RecordId,
    },
    secret_sharing::{
        replicated::semi_honest::{AdditiveShare as Replicated, XorShare as XorReplicated},
        Arithmetic as ArithmeticSecretSharing,
    },
};
use futures::future::try_join_all;
use std::iter::{repeat, zip};

///! This takes a replicated secret sharing of a sequence of bits (in a packed format)
///! and converts them, one bit-place at a time, to secret sharings of that bit value (either one or zero) in the target field.
///!
///! This file is somewhat inspired by Algorithm D.3 from <https://eprint.iacr.org/2018/387.pdf>
///! "Efficient generation of a pair of random shares for small number of parties"
///!
///! This protocol takes as input such a 3-way random binary replicated secret-sharing,
///! and produces a 3-party replicated secret-sharing of the same value in a target field
///! of the caller's choosing.
///! Example:
///! For input binary sharing: (0, 1, 1) -> which is a sharing of 0 in `Z_2`
///! sample output in `Z_31` could be: (22, 19, 21) -> also a sharing of 0 in `Z_31`
///! This transformation is simple:
///! The original can be conceived of as r = b0 ⊕ b1 ⊕ b2
///! Each of the 3 bits can be trivially converted into a 3-way secret sharing in `Z_p`
///! So if the second bit is a '1', we can make a 3-way secret sharing of '1' in `Z_p`
///! as (0, 1, 0).
///! Now we simply need to XOR these three sharings together in `Z_p`. This is easy because
///! we know the secret-shared values are all either 0, or 1. As such, the XOR operation
///! is equivalent to fn xor(a, b) { a + b - 2*a*b }

#[derive(Debug, Clone, Copy, PartialEq, Eq, Hash)]
enum Step {
    Xor1,
    Xor2,
}

impl crate::protocol::Substep for Step {}

impl AsRef<str> for Step {
    fn as_ref(&self) -> &str {
        match self {
            Self::Xor1 => "xor1",
            Self::Xor2 => "xor2",
        }
    }
}

pub struct BitConversionTriple<S>(pub(crate) [S; 3]);

/// Convert one bit of an XOR sharing into a triple of replicated sharings of that bit.
/// This is not a usable construct, but it can be used with `convert_one_bit` to produce
/// a single replicated sharing of that bit.
///
/// This is an implementation of "Algorithm 3" from <https://eprint.iacr.org/2018/387.pdf>
///
#[must_use]
pub fn convert_bit_local<F: Field, B: BitArray>(
    helper_role: Role,
    bit_index: u32,
    input: &XorReplicated<B>,
) -> BitConversionTriple<Replicated<F>> {
    let left = u128::from(input.left()[bit_index]);
    let right = u128::from(input.right()[bit_index]);
    BitConversionTriple(match helper_role {
        Role::H1 => [
            Replicated::new(F::from(left), F::ZERO),
            Replicated::new(F::ZERO, F::from(right)),
            Replicated::new(F::ZERO, F::ZERO),
        ],
        Role::H2 => [
            Replicated::new(F::ZERO, F::ZERO),
            Replicated::new(F::from(left), F::ZERO),
            Replicated::new(F::ZERO, F::from(right)),
        ],
        Role::H3 => [
            Replicated::new(F::ZERO, F::from(right)),
            Replicated::new(F::ZERO, F::ZERO),
            Replicated::new(F::from(left), F::ZERO),
        ],
    })
}

#[must_use]
pub fn convert_all_bits_local<F: Field, B: BitArray>(
    helper_role: Role,
    input: &[XorReplicated<B>],
) -> Vec<Vec<BitConversionTriple<Replicated<F>>>> {
    input
        .iter()
        .map(move |record| {
            (0..B::BITS)
                .map(|bit_index: u32| convert_bit_local::<F, B>(helper_role, bit_index, record))
                .collect::<Vec<_>>()
        })
        .collect::<Vec<_>>()
}

/// Convert a locally-decomposed single bit into field elements.
/// # Errors
/// Fails only if multiplication fails.
pub async fn convert_bit<F, C, S>(
    ctx: C,
    record_id: RecordId,
    locally_converted_bits: &BitConversionTriple<S>,
) -> Result<S, Error>
where
    F: Field,
    C: Context<F, Share = S>,
    S: ArithmeticSecretSharing<F>,
{
    let (sh0, sh1, sh2) = (
        &locally_converted_bits.0[0],
        &locally_converted_bits.0[1],
        &locally_converted_bits.0[2],
    );
    let ctx1 = ctx.narrow(&Step::Xor1);
    let ctx2 = ctx.narrow(&Step::Xor2);
    let sh0_xor_sh1 = xor_sparse(ctx1, record_id, sh0, sh1, ZeroPositions::AVZZ_BZVZ).await?;
    debug_assert_eq!(
        ZeroPositions::mul_output(ZeroPositions::AVZZ_BZVZ),
        ZeroPositions::Pvvz
    );
    xor_sparse(ctx2, record_id, &sh0_xor_sh1, sh2, ZeroPositions::AVVZ_BZZV).await
}

/// # Errors
/// Propagates errors from convert shares
/// # Panics
/// Propagates panics from convert shares
pub async fn convert_all_bits<F, C, S>(
    ctx: &C,
    locally_converted_bits: &[Vec<BitConversionTriple<S>>],
    num_bits: u32,
    num_multi_bits: u32,
) -> Result<Vec<Vec<Vec<S>>>, Error>
where
    F: Field,
    C: Context<F, Share = S>,
    S: ArithmeticSecretSharing<F>,
{
<<<<<<< HEAD
    let futures = locally_converted_bits
        .iter()
        .enumerate()
        .map(|(bit_num, one_column)| {
            convert_bit_list(
                ctx.narrow(&IpaProtocolStep::ModulusConversion(
                    bit_num.try_into().unwrap(),
                ))
                .set_total_records(one_column.len()),
                one_column,
            )
        })
        .collect::<Vec<_>>();
    let converted_shares = try_join_all(futures).await?;
    Ok(converted_shares)
=======
    let ctx = ctx.set_total_records(locally_converted_bits.len());

    let all_bits = (0..num_bits as usize).collect::<Vec<_>>();
    try_join_all(all_bits.chunks(num_multi_bits as usize).map(|chunk| {
        try_join_all(
            zip(locally_converted_bits, repeat(ctx.clone()))
                .enumerate()
                .map(|(idx, (record, ctx))| async move {
                    convert_bit_list(
                        ctx.narrow(&ModulusConversion(chunk[0].try_into().unwrap())),
                        &chunk.iter().map(|i| &record[*i]).collect::<Vec<_>>(),
                        RecordId::from(idx),
                    )
                    .await
                }),
        )
    }))
    .await
>>>>>>> 91831dc7
}

/// # Errors
/// Propagates errors from convert shares
/// # Panics
/// Propagates panics from convert shares
pub async fn convert_bit_list<F, C, S>(
    ctx: C,
    locally_converted_bits: &[&BitConversionTriple<S>],
    record_id: RecordId,
) -> Result<Vec<S>, Error>
where
    F: Field,
    C: Context<F, Share = S>,
    S: ArithmeticSecretSharing<F>,
{
    try_join_all(
        zip(repeat(ctx), locally_converted_bits.iter())
            .enumerate()
            .map(|(i, (ctx, bit))| async move {
                convert_bit(
                    ctx.narrow(&ModulusConversion(i.try_into().unwrap())),
                    record_id,
                    bit,
                )
                .await
            }),
    )
    .await
}

#[cfg(all(test, not(feature = "shuttle")))]
mod tests {

    use crate::ff::{Field, Fp32BitPrime};
    use crate::helpers::{Direction, Role};
    use crate::protocol::context::Context;
    use crate::protocol::malicious::MaliciousValidator;
    use crate::protocol::MatchKey;
    use crate::rand::thread_rng;
    use crate::secret_sharing::replicated::semi_honest::AdditiveShare as Replicated;
    use crate::{
        error::Error,
        ff::Fp31,
        protocol::{
            modulus_conversion::{convert_bit, convert_bit_local, BitConversionTriple},
            RecordId,
        },
        test_fixture::{Reconstruct, Runner, TestWorld},
    };
    use proptest::prelude::Rng;

    #[tokio::test]
    pub async fn one_bit() {
        const BITNUM: u32 = 4;
        let mut rng = thread_rng();

        let world = TestWorld::new().await;
        let match_key = rng.gen::<MatchKey>();
        let result: [Replicated<Fp31>; 3] = world
            .semi_honest(match_key, |ctx, mk_share| async move {
                let triple = convert_bit_local::<Fp31, MatchKey>(ctx.role(), BITNUM, &mk_share);
                convert_bit(ctx.set_total_records(1usize), RecordId::from(0), &triple)
                    .await
                    .unwrap()
            })
            .await;
        assert_eq!(Fp31::from(match_key[BITNUM]), result.reconstruct());
    }

    #[tokio::test]
    pub async fn one_bit_malicious() {
        const BITNUM: u32 = 4;
        let mut rng = thread_rng();

        let world = TestWorld::new().await;
        let match_key = rng.gen::<MatchKey>();
        let result: [Replicated<Fp31>; 3] = world
            .semi_honest(match_key, |ctx, mk_share| async move {
                let triple = convert_bit_local::<Fp31, MatchKey>(ctx.role(), BITNUM, &mk_share);

                let v = MaliciousValidator::new(ctx);
                let m_ctx = v.context().set_total_records(1);
                let m_triple = m_ctx.upgrade(triple).await.unwrap();
                let m_bit = convert_bit(m_ctx, RecordId::from(0), &m_triple)
                    .await
                    .unwrap();
                v.validate(m_bit).await.unwrap()
            })
            .await;
        assert_eq!(Fp31::from(match_key[BITNUM]), result.reconstruct());
    }

    #[tokio::test]
    pub async fn one_bit_malicious_tweaks() {
        struct Tweak {
            role: Role,
            index: usize,
            dir: Direction,
        }
        impl Tweak {
            fn flip_bit<F: Field>(
                &self,
                role: Role,
                mut triple: BitConversionTriple<Replicated<F>>,
            ) -> BitConversionTriple<Replicated<F>> {
                if role != self.role {
                    return triple;
                }
                let v = &mut triple.0[self.index];
                *v = match self.dir {
                    Direction::Left => Replicated::new(F::ONE - v.left(), v.right()),
                    Direction::Right => Replicated::new(v.left(), F::ONE - v.right()),
                };
                triple
            }
        }
        const fn t(role: Role, index: usize, dir: Direction) -> Tweak {
            Tweak { role, index, dir }
        }

        const TWEAKS: &[Tweak] = &[
            t(Role::H1, 0, Direction::Left),
            t(Role::H1, 1, Direction::Right),
            t(Role::H2, 1, Direction::Left),
            t(Role::H2, 2, Direction::Right),
            t(Role::H3, 2, Direction::Left),
            t(Role::H3, 0, Direction::Right),
        ];
        const BITNUM: u32 = 4;

        let mut rng = thread_rng();
        let world = TestWorld::new().await;
        for tweak in TWEAKS {
            let match_key = rng.gen::<MatchKey>();
            world
                .semi_honest(match_key, |ctx, mk_share| async move {
                    let triple =
                        convert_bit_local::<Fp32BitPrime, MatchKey>(ctx.role(), BITNUM, &mk_share);
                    let tweaked = tweak.flip_bit(ctx.role(), triple);

                    let v = MaliciousValidator::new(ctx);
                    let m_ctx = v.context().set_total_records(1);
                    let m_triple = m_ctx.upgrade(tweaked).await.unwrap();
                    let m_bit = convert_bit(m_ctx, RecordId::from(0), &m_triple)
                        .await
                        .unwrap();
                    let err = v
                        .validate(m_bit)
                        .await
                        .expect_err("This should fail validation");
                    assert!(matches!(err, Error::MaliciousSecurityCheckFailed));
                })
                .await;
        }
    }
}<|MERGE_RESOLUTION|>--- conflicted
+++ resolved
@@ -34,7 +34,6 @@
 ///! Now we simply need to XOR these three sharings together in `Z_p`. This is easy because
 ///! we know the secret-shared values are all either 0, or 1. As such, the XOR operation
 ///! is equivalent to fn xor(a, b) { a + b - 2*a*b }
-
 #[derive(Debug, Clone, Copy, PartialEq, Eq, Hash)]
 enum Step {
     Xor1,
@@ -145,23 +144,6 @@
     C: Context<F, Share = S>,
     S: ArithmeticSecretSharing<F>,
 {
-<<<<<<< HEAD
-    let futures = locally_converted_bits
-        .iter()
-        .enumerate()
-        .map(|(bit_num, one_column)| {
-            convert_bit_list(
-                ctx.narrow(&IpaProtocolStep::ModulusConversion(
-                    bit_num.try_into().unwrap(),
-                ))
-                .set_total_records(one_column.len()),
-                one_column,
-            )
-        })
-        .collect::<Vec<_>>();
-    let converted_shares = try_join_all(futures).await?;
-    Ok(converted_shares)
-=======
     let ctx = ctx.set_total_records(locally_converted_bits.len());
 
     let all_bits = (0..num_bits as usize).collect::<Vec<_>>();
@@ -171,7 +153,9 @@
                 .enumerate()
                 .map(|(idx, (record, ctx))| async move {
                     convert_bit_list(
-                        ctx.narrow(&ModulusConversion(chunk[0].try_into().unwrap())),
+                        ctx.narrow(&IpaProtocolStep::ModulusConversion(
+                            chunk[0].try_into().unwrap(),
+                        )),
                         &chunk.iter().map(|i| &record[*i]).collect::<Vec<_>>(),
                         RecordId::from(idx),
                     )
@@ -180,7 +164,6 @@
         )
     }))
     .await
->>>>>>> 91831dc7
 }
 
 /// # Errors
@@ -202,7 +185,7 @@
             .enumerate()
             .map(|(i, (ctx, bit))| async move {
                 convert_bit(
-                    ctx.narrow(&ModulusConversion(i.try_into().unwrap())),
+                    ctx.narrow(&IpaProtocolStep::ModulusConversion(i.try_into().unwrap())),
                     record_id,
                     bit,
                 )
@@ -214,7 +197,6 @@
 
 #[cfg(all(test, not(feature = "shuttle")))]
 mod tests {
-
     use crate::ff::{Field, Fp32BitPrime};
     use crate::helpers::{Direction, Role};
     use crate::protocol::context::Context;
