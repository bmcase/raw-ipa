--- conflicted
+++ resolved
@@ -1,52 +1,15 @@
 use rand::{rngs::StdRng, thread_rng, Rng, SeedableRng};
 use raw_ipa::{
     error::Error,
-<<<<<<< HEAD
-    ff::Fp32BitPrime,
-    helpers::GatewayConfig,
-    ipa_test_input,
-    protocol::{ipa::ipa, BreakdownKey, MatchKey},
-    test_fixture::{input::GenericReportTestInput, Runner, TestWorld, TestWorldConfig},
-=======
     test_fixture::{
         generate_random_user_records_in_reverse_chronological_order, test_ipa,
         update_expected_output_for_user, IpaSecurityModel, TestWorld, TestWorldConfig,
     },
->>>>>>> 525ba392
 };
 use std::num::NonZeroUsize;
 
 #[tokio::main(flavor = "multi_thread", worker_threads = 3)]
 async fn main() -> Result<(), Error> {
-<<<<<<< HEAD
-    const BATCHSIZE: usize = 5000;
-    const MAX_TRIGGER_VALUE: u128 = 5;
-    const PER_USER_CAP: u32 = 3;
-    const MAX_BREAKDOWN_KEY: u128 = 4;
-    const NUM_MULTI_BITS: u32 = 3;
-
-    let mut config = TestWorldConfig::default();
-    let buffer_capacity = NonZeroUsize::new(BATCHSIZE.clamp(16, 1024)).unwrap();
-    config.gateway_config = GatewayConfig::symmetric_buffers(buffer_capacity);
-    let world = TestWorld::new_with(config).await;
-    let mut rng = rand::thread_rng();
-
-    let max_match_key = u128::try_from(BATCHSIZE / 4).unwrap();
-
-    let mut records: Vec<GenericReportTestInput<Fp32BitPrime, MatchKey, BreakdownKey>> =
-        Vec::with_capacity(BATCHSIZE);
-
-    for _ in 0..BATCHSIZE {
-        records.push(ipa_test_input!(
-            {
-                match_key: rng.gen_range(0..max_match_key),
-                is_trigger_report: rng.gen::<u32>(),
-                breakdown_key: rng.gen_range(0..MAX_BREAKDOWN_KEY),
-                trigger_value: rng.gen_range(0..MAX_TRIGGER_VALUE),
-            };
-            (Fp32BitPrime, MatchKey, BreakdownKey)
-        ));
-=======
     const MAX_BREAKDOWN_KEY: u32 = 16;
     const MAX_TRIGGER_VALUE: u32 = 5;
     const MAX_QUERY_SIZE: usize = 100;
@@ -76,7 +39,6 @@
         }
         total_count += records_for_user.len();
         random_user_records.push(records_for_user);
->>>>>>> 525ba392
     }
     let mut raw_data = random_user_records.concat();
     println!("Running test for {:?} records", raw_data.len());
