--- conflicted
+++ resolved
@@ -35,41 +35,13 @@
         match_keys.push(rng.gen::<MatchKey>());
     }
 
-    let converted_shares = world
-<<<<<<< HEAD
-        .semi_honest(match_keys.clone(), |ctx, match_key| async move {
-            convert_some_bits::<BenchField, _, _>(
-                &ctx,
-                &LocalBitConverter::new(ctx.role(), iter(match_key))
-                    .collect::<Vec<_>>()
-                    .await,
-                Gf40Bit::BITS,
-            )
-            .await
-            .unwrap()
-        })
-=======
-        .semi_honest(
-            match_keys.clone().into_iter(),
-            |ctx, match_key| async move {
-                convert_all_bits::<BenchField, _, _>(
-                    &ctx,
-                    &convert_all_bits_local(ctx.role(), match_key.into_iter()),
-                    Gf40Bit::BITS,
-                    NUM_MULTI_BITS,
-                )
-                .await
-                .unwrap()
-            },
-        )
->>>>>>> 53d2b781
-        .await;
+    let shares = match_keys.into_shares(); // TODO
 
     let start = Instant::now();
     let [(v0, r0), (v1, r1), (v2, r2)] = join3(
-        generate_permutation_opt(ctx0, converted_shares[0].iter()),
-        generate_permutation_opt(ctx1, converted_shares[1].iter()),
-        generate_permutation_opt(ctx2, converted_shares[2].iter()),
+        generate_permutation_opt(ctx0, stream_iter(shares[0]), NUM_MULTI_BITS, MatchKey::BITS),
+        generate_permutation_opt(ctx1, stream_iter(shares[1]), NUM_MULTI_BITS, MatchKey::BITS),
+        generate_permutation_opt(ctx2, stream_iter(shares[2]), NUM_MULTI_BITS, MatchKey::BITS),
     )
     .await;
     let result = join3(v0.validate(r0), v1.validate(r1), v2.validate(r2)).await;
