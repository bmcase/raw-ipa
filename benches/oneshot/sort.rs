--- conflicted
+++ resolved
@@ -32,11 +32,7 @@
         .semi_honest(match_keys.clone(), |ctx, match_key| async move {
             convert_all_bits(
                 &ctx,
-<<<<<<< HEAD
-                &convert_all_bits_local(ctx.role(), &match_key, BitArray40::BITS),
-=======
                 &convert_all_bits_local(ctx.role(), &match_key),
->>>>>>> 3a7de605
                 BitArray40::BITS,
                 NUM_MULTI_BITS,
             )
